/*
    pybind11/detail/common.h -- Basic macros

    Copyright (c) 2016 Wenzel Jakob <wenzel.jakob@epfl.ch>

    All rights reserved. Use of this source code is governed by a
    BSD-style license that can be found in the LICENSE file.
*/

#pragma once

#define PYBIND11_VERSION_MAJOR 2
#define PYBIND11_VERSION_MINOR 9
<<<<<<< HEAD
#define PYBIND11_VERSION_PATCH 1

// Similar to Python's convention: https://docs.python.org/3/c-api/apiabiversion.html
// Additional convention: 0xD = dev
#define PYBIND11_VERSION_HEX 0x02090100
=======
#define PYBIND11_VERSION_PATCH 2

// Similar to Python's convention: https://docs.python.org/3/c-api/apiabiversion.html
// Additional convention: 0xD = dev
#define PYBIND11_VERSION_HEX 0x02090200
>>>>>>> c92547b6

#define PYBIND11_NAMESPACE_BEGIN(name) namespace name {
#define PYBIND11_NAMESPACE_END(name) }

// Robust support for some features and loading modules compiled against different pybind versions
// requires forcing hidden visibility on pybind code, so we enforce this by setting the attribute
// on the main `pybind11` namespace.
#if !defined(PYBIND11_NAMESPACE)
#    ifdef __GNUG__
#        define PYBIND11_NAMESPACE pybind11 __attribute__((visibility("hidden")))
#    else
#        define PYBIND11_NAMESPACE pybind11
#    endif
#endif

#if !(defined(_MSC_VER) && __cplusplus == 199711L)
<<<<<<< HEAD
#  if __cplusplus >= 201402L
#    define PYBIND11_CPP14
#    if __cplusplus >= 201703L
#      define PYBIND11_CPP17
#      if __cplusplus >= 202002L
#        define PYBIND11_CPP20
#      endif
=======
#    if __cplusplus >= 201402L
#        define PYBIND11_CPP14
#        if __cplusplus >= 201703L
#            define PYBIND11_CPP17
#            if __cplusplus >= 202002L
#                define PYBIND11_CPP20
#            endif
#        endif
>>>>>>> c92547b6
#    endif
#elif defined(_MSC_VER) && __cplusplus == 199711L
<<<<<<< HEAD
// MSVC sets _MSVC_LANG rather than __cplusplus (supposedly until the standard is fully implemented)
// Unless you use the /Zc:__cplusplus flag on Visual Studio 2017 15.7 Preview 3 or newer
#  if _MSVC_LANG >= 201402L
#    define PYBIND11_CPP14
#    if _MSVC_LANG > 201402L && _MSC_VER >= 1910
#      define PYBIND11_CPP17
#      if _MSVC_LANG >= 202002L
#        define PYBIND11_CPP20
#      endif
=======
// MSVC sets _MSVC_LANG rather than __cplusplus (supposedly until the standard is fully
// implemented). Unless you use the /Zc:__cplusplus flag on Visual Studio 2017 15.7 Preview 3
// or newer.
#    if _MSVC_LANG >= 201402L
#        define PYBIND11_CPP14
#        if _MSVC_LANG > 201402L && _MSC_VER >= 1910
#            define PYBIND11_CPP17
#            if _MSVC_LANG >= 202002L
#                define PYBIND11_CPP20
#            endif
#        endif
>>>>>>> c92547b6
#    endif
#endif

// Compiler version assertions
#if defined(__INTEL_COMPILER)
#    if __INTEL_COMPILER < 1800
#        error pybind11 requires Intel C++ compiler v18 or newer
#    elif __INTEL_COMPILER < 1900 && defined(PYBIND11_CPP14)
#        error pybind11 supports only C++11 with Intel C++ compiler v18. Use v19 or newer for C++14.
#    endif
/* The following pragma cannot be pop'ed:
   https://community.intel.com/t5/Intel-C-Compiler/Inline-and-no-inline-warning/td-p/1216764 */
#    pragma warning disable 2196 // warning #2196: routine is both "inline" and "noinline"
#elif defined(__clang__) && !defined(__apple_build_version__)
#    if __clang_major__ < 3 || (__clang_major__ == 3 && __clang_minor__ < 3)
#        error pybind11 requires clang 3.3 or newer
#    endif
#elif defined(__clang__)
// Apple changes clang version macros to its Xcode version; the first Xcode release based on
// (upstream) clang 3.3 was Xcode 5:
#    if __clang_major__ < 5
#        error pybind11 requires Xcode/clang 5.0 or newer
#    endif
#elif defined(__GNUG__)
#    if __GNUC__ < 4 || (__GNUC__ == 4 && __GNUC_MINOR__ < 8)
#        error pybind11 requires gcc 4.8 or newer
#    endif
#elif defined(_MSC_VER)
// Pybind hits various compiler bugs in 2015u2 and earlier, and also makes use of some stl features
// (e.g. std::negation) added in 2015u3:
#    if _MSC_FULL_VER < 190024210
#        error pybind11 requires MSVC 2015 update 3 or newer
#    endif
#endif

#if !defined(PYBIND11_EXPORT)
#    if defined(WIN32) || defined(_WIN32)
#        define PYBIND11_EXPORT __declspec(dllexport)
#    else
#        define PYBIND11_EXPORT __attribute__((visibility("default")))
#    endif
#endif

#if !defined(PYBIND11_EXPORT_EXCEPTION)
#    ifdef __MINGW32__
// workaround for:
// error: 'dllexport' implies default visibility, but xxx has already been declared with a
// different visibility
#        define PYBIND11_EXPORT_EXCEPTION
#    else
#        define PYBIND11_EXPORT_EXCEPTION PYBIND11_EXPORT
#    endif
#endif

// For CUDA, GCC7, GCC8:
// PYBIND11_NOINLINE_FORCED is incompatible with `-Wattributes -Werror`.
// When defining PYBIND11_NOINLINE_FORCED, it is best to also use `-Wno-attributes`.
// However, the measured shared-library size saving when using noinline are only
// 1.7% for CUDA, -0.2% for GCC7, and 0.0% for GCC8 (using -DCMAKE_BUILD_TYPE=MinSizeRel,
// the default under pybind11/tests).
#if !defined(PYBIND11_NOINLINE_FORCED)                                                            \
    && (defined(__CUDACC__) || (defined(__GNUC__) && (__GNUC__ == 7 || __GNUC__ == 8)))
#    define PYBIND11_NOINLINE_DISABLED
#endif

// The PYBIND11_NOINLINE macro is for function DEFINITIONS.
// In contrast, FORWARD DECLARATIONS should never use this macro:
// https://stackoverflow.com/questions/9317473/forward-declaration-of-inline-functions
#if defined(PYBIND11_NOINLINE_DISABLED) // Option for maximum portability and experimentation.
#    define PYBIND11_NOINLINE inline
#elif defined(_MSC_VER)
#    define PYBIND11_NOINLINE __declspec(noinline) inline
#else
#    define PYBIND11_NOINLINE __attribute__((noinline)) inline
#endif

#if defined(__MINGW32__)
// For unknown reasons all PYBIND11_DEPRECATED member trigger a warning when declared
// whether it is used or not
#    define PYBIND11_DEPRECATED(reason)
#elif defined(PYBIND11_CPP14)
#    define PYBIND11_DEPRECATED(reason) [[deprecated(reason)]]
#else
#    define PYBIND11_DEPRECATED(reason) __attribute__((deprecated(reason)))
#endif

#if defined(PYBIND11_CPP17)
#    define PYBIND11_MAYBE_UNUSED [[maybe_unused]]
#elif defined(_MSC_VER) && !defined(__clang__)
#    define PYBIND11_MAYBE_UNUSED
#else
#    define PYBIND11_MAYBE_UNUSED __attribute__((__unused__))
#endif

/* Don't let Python.h #define (v)snprintf as macro because they are implemented
   properly in Visual Studio since 2015. */
#if defined(_MSC_VER) && _MSC_VER >= 1900
#    define HAVE_SNPRINTF 1
#endif

/// Include Python header, disable linking to pythonX_d.lib on Windows in debug mode
#if defined(_MSC_VER)
#    pragma warning(push)
// C4505: 'PySlice_GetIndicesEx': unreferenced local function has been removed (PyPy only)
<<<<<<< HEAD
#  pragma warning(disable: 4505)
#  if defined(_DEBUG) && !defined(Py_DEBUG)
=======
#    pragma warning(disable : 4505)
#    if defined(_DEBUG) && !defined(Py_DEBUG)
>>>>>>> c92547b6
// Workaround for a VS 2022 issue.
// NOTE: This workaround knowingly violates the Python.h include order requirement:
// https://docs.python.org/3/c-api/intro.html#include-files
// See https://github.com/pybind/pybind11/pull/3497 for full context.
<<<<<<< HEAD
#    include <yvals.h>
#    if _MSVC_STL_VERSION >= 143
#      include <crtdefs.h>
#    endif
#    define PYBIND11_DEBUG_MARKER
#    undef _DEBUG
#  endif
=======
#        include <yvals.h>
#        if _MSVC_STL_VERSION >= 143
#            include <crtdefs.h>
#        endif
#        define PYBIND11_DEBUG_MARKER
#        undef _DEBUG
#    endif
>>>>>>> c92547b6
#endif

// https://en.cppreference.com/w/c/chrono/localtime
#if defined(__STDC_LIB_EXT1__) && !defined(__STDC_WANT_LIB_EXT1__)
#    define __STDC_WANT_LIB_EXT1__
#endif

#ifdef __has_include
// std::optional (but including it in c++14 mode isn't allowed)
#    if defined(PYBIND11_CPP17) && __has_include(<optional>)
#        define PYBIND11_HAS_OPTIONAL 1
#    endif
// std::experimental::optional (but not allowed in c++11 mode)
#    if defined(PYBIND11_CPP14) && (__has_include(<experimental/optional>) && \
                                 !__has_include(<optional>))
#        define PYBIND11_HAS_EXP_OPTIONAL 1
#    endif
// std::variant
#    if defined(PYBIND11_CPP17) && __has_include(<variant>)
#        define PYBIND11_HAS_VARIANT 1
#    endif
#elif defined(_MSC_VER) && defined(PYBIND11_CPP17)
#    define PYBIND11_HAS_OPTIONAL 1
#    define PYBIND11_HAS_VARIANT 1
#endif

#if defined(PYBIND11_CPP17)
#    if defined(__has_include)
#        if __has_include(<string_view>)
#            define PYBIND11_HAS_STRING_VIEW
#        endif
#    elif defined(_MSC_VER)
#        define PYBIND11_HAS_STRING_VIEW
#    endif
#endif

#if defined(__cpp_lib_char8_t) && __cpp_lib_char8_t >= 201811L
#    define PYBIND11_HAS_U8STRING
#endif

#if defined(PYBIND11_CPP17)
#  if defined(__has_include)
#    if __has_include(<string_view>)
#      define PYBIND11_HAS_STRING_VIEW
#    endif
#  elif defined(_MSC_VER)
#    define PYBIND11_HAS_STRING_VIEW
#  endif
#endif

#if defined(__cpp_lib_char8_t) && __cpp_lib_char8_t >= 201811L
#  define PYBIND11_HAS_U8STRING
#endif


#include <Python.h>
#include <frameobject.h>
#include <pythread.h>

/* Python #defines overrides on all sorts of core functions, which
   tends to weak havok in C++ codebases that expect these to work
   like regular functions (potentially with several overloads) */
#if defined(isalnum)
#    undef isalnum
#    undef isalpha
#    undef islower
#    undef isspace
#    undef isupper
#    undef tolower
#    undef toupper
#endif

#if defined(copysign)
#    undef copysign
#endif

#if defined(_MSC_VER)
#    if defined(PYBIND11_DEBUG_MARKER)
#        define _DEBUG
#        undef PYBIND11_DEBUG_MARKER
#    endif
#    pragma warning(pop)
#endif

#include <cstddef>
#include <cstring>
#include <exception>
#include <forward_list>
#include <memory>
#include <stdexcept>
#include <string>
#include <type_traits>
#include <typeindex>
#include <unordered_map>
#include <unordered_set>
#include <vector>
#if defined(__has_include)
#    if __has_include(<version>)
#        include <version>
#    endif
#endif

// #define PYBIND11_STR_LEGACY_PERMISSIVE
// If DEFINED, pybind11::str can hold PyUnicodeObject or PyBytesObject
//             (probably surprising and never documented, but this was the
//             legacy behavior until and including v2.6.x). As a side-effect,
//             pybind11::isinstance<str>() is true for both pybind11::str and
//             pybind11::bytes.
// If UNDEFINED, pybind11::str can only hold PyUnicodeObject, and
//               pybind11::isinstance<str>() is true only for pybind11::str.
//               However, for Python 2 only (!), the pybind11::str caster
//               implicitly decodes bytes to PyUnicodeObject. This is to ease
//               the transition from the legacy behavior to the non-permissive
//               behavior.

#if PY_MAJOR_VERSION >= 3 /// Compatibility macros for various Python versions
#    define PYBIND11_INSTANCE_METHOD_NEW(ptr, class_) PyInstanceMethod_New(ptr)
#    define PYBIND11_INSTANCE_METHOD_CHECK PyInstanceMethod_Check
#    define PYBIND11_INSTANCE_METHOD_GET_FUNCTION PyInstanceMethod_GET_FUNCTION
#    define PYBIND11_BYTES_CHECK PyBytes_Check
#    define PYBIND11_BYTES_FROM_STRING PyBytes_FromString
#    define PYBIND11_BYTES_FROM_STRING_AND_SIZE PyBytes_FromStringAndSize
#    define PYBIND11_BYTES_AS_STRING_AND_SIZE PyBytes_AsStringAndSize
#    define PYBIND11_BYTES_AS_STRING PyBytes_AsString
#    define PYBIND11_BYTES_SIZE PyBytes_Size
#    define PYBIND11_LONG_CHECK(o) PyLong_Check(o)
#    define PYBIND11_LONG_AS_LONGLONG(o) PyLong_AsLongLong(o)
#    define PYBIND11_LONG_FROM_SIGNED(o) PyLong_FromSsize_t((ssize_t) (o))
#    define PYBIND11_LONG_FROM_UNSIGNED(o) PyLong_FromSize_t((size_t) (o))
#    define PYBIND11_BYTES_NAME "bytes"
#    define PYBIND11_STRING_NAME "str"
#    define PYBIND11_SLICE_OBJECT PyObject
#    define PYBIND11_FROM_STRING PyUnicode_FromString
#    define PYBIND11_STR_TYPE ::pybind11::str
#    define PYBIND11_BOOL_ATTR "__bool__"
#    define PYBIND11_NB_BOOL(ptr) ((ptr)->nb_bool)
#    define PYBIND11_BUILTINS_MODULE "builtins"
// Providing a separate declaration to make Clang's -Wmissing-prototypes happy.
// See comment for PYBIND11_MODULE below for why this is marked "maybe unused".
#    define PYBIND11_PLUGIN_IMPL(name)                                                            \
        extern "C" PYBIND11_MAYBE_UNUSED PYBIND11_EXPORT PyObject *PyInit_##name();               \
        extern "C" PYBIND11_EXPORT PyObject *PyInit_##name()

#else
#    define PYBIND11_INSTANCE_METHOD_NEW(ptr, class_) PyMethod_New(ptr, nullptr, class_)
#    define PYBIND11_INSTANCE_METHOD_CHECK PyMethod_Check
#    define PYBIND11_INSTANCE_METHOD_GET_FUNCTION PyMethod_GET_FUNCTION
#    define PYBIND11_BYTES_CHECK PyString_Check
#    define PYBIND11_BYTES_FROM_STRING PyString_FromString
#    define PYBIND11_BYTES_FROM_STRING_AND_SIZE PyString_FromStringAndSize
#    define PYBIND11_BYTES_AS_STRING_AND_SIZE PyString_AsStringAndSize
#    define PYBIND11_BYTES_AS_STRING PyString_AsString
#    define PYBIND11_BYTES_SIZE PyString_Size
#    define PYBIND11_LONG_CHECK(o) (PyInt_Check(o) || PyLong_Check(o))
#    define PYBIND11_LONG_AS_LONGLONG(o)                                                          \
        (PyInt_Check(o) ? (long long) PyLong_AsLong(o) : PyLong_AsLongLong(o))
#    define PYBIND11_LONG_FROM_SIGNED(o) PyInt_FromSsize_t((ssize_t) o) // Returns long if needed.
#    define PYBIND11_LONG_FROM_UNSIGNED(o) PyInt_FromSize_t((size_t) o) // Returns long if needed.
#    define PYBIND11_BYTES_NAME "str"
#    define PYBIND11_STRING_NAME "unicode"
#    define PYBIND11_SLICE_OBJECT PySliceObject
#    define PYBIND11_FROM_STRING PyString_FromString
#    define PYBIND11_STR_TYPE ::pybind11::bytes
#    define PYBIND11_BOOL_ATTR "__nonzero__"
#    define PYBIND11_NB_BOOL(ptr) ((ptr)->nb_nonzero)
#    define PYBIND11_BUILTINS_MODULE "__builtin__"
// Providing a separate PyInit decl to make Clang's -Wmissing-prototypes happy.
// See comment for PYBIND11_MODULE below for why this is marked "maybe unused".
#    define PYBIND11_PLUGIN_IMPL(name)                                                            \
        static PyObject *pybind11_init_wrapper();                                                 \
        extern "C" PYBIND11_MAYBE_UNUSED PYBIND11_EXPORT void init##name();                       \
        extern "C" PYBIND11_EXPORT void init##name() { (void) pybind11_init_wrapper(); }          \
        PyObject *pybind11_init_wrapper()
#endif

#if PY_VERSION_HEX >= 0x03050000 && PY_VERSION_HEX < 0x03050200
extern "C" {
struct _Py_atomic_address {
    void *value;
};
PyAPI_DATA(_Py_atomic_address) _PyThreadState_Current;
}
#endif

#define PYBIND11_TRY_NEXT_OVERLOAD ((PyObject *) 1) // special failure return code
#define PYBIND11_STRINGIFY(x) #x
#define PYBIND11_TOSTRING(x) PYBIND11_STRINGIFY(x)
#define PYBIND11_CONCAT(first, second) first##second
#define PYBIND11_ENSURE_INTERNALS_READY pybind11::detail::get_internals();

#define PYBIND11_CHECK_PYTHON_VERSION                                                             \
    {                                                                                             \
        const char *compiled_ver                                                                  \
            = PYBIND11_TOSTRING(PY_MAJOR_VERSION) "." PYBIND11_TOSTRING(PY_MINOR_VERSION);        \
        const char *runtime_ver = Py_GetVersion();                                                \
        size_t len = std::strlen(compiled_ver);                                                   \
        if (std::strncmp(runtime_ver, compiled_ver, len) != 0                                     \
            || (runtime_ver[len] >= '0' && runtime_ver[len] <= '9')) {                            \
            PyErr_Format(PyExc_ImportError,                                                       \
                         "Python version mismatch: module was compiled for Python %s, "           \
                         "but the interpreter version is incompatible: %s.",                      \
                         compiled_ver,                                                            \
                         runtime_ver);                                                            \
            return nullptr;                                                                       \
        }                                                                                         \
    }

#if PY_VERSION_HEX >= 0x03030000

#    define PYBIND11_CATCH_INIT_EXCEPTIONS                                                        \
        catch (pybind11::error_already_set & e) {                                                 \
            pybind11::raise_from(e, PyExc_ImportError, "initialization failed");                  \
            return nullptr;                                                                       \
        }                                                                                         \
        catch (const std::exception &e) {                                                         \
            PyErr_SetString(PyExc_ImportError, e.what());                                         \
            return nullptr;                                                                       \
        }

#else

#    define PYBIND11_CATCH_INIT_EXCEPTIONS                                                        \
        catch (pybind11::error_already_set & e) {                                                 \
            PyErr_SetString(PyExc_ImportError, e.what());                                         \
            return nullptr;                                                                       \
        }                                                                                         \
        catch (const std::exception &e) {                                                         \
            PyErr_SetString(PyExc_ImportError, e.what());                                         \
            return nullptr;                                                                       \
        }

#endif

/** \rst
    ***Deprecated in favor of PYBIND11_MODULE***

    This macro creates the entry point that will be invoked when the Python interpreter
    imports a plugin library. Please create a `module_` in the function body and return
    the pointer to its underlying Python object at the end.

    .. code-block:: cpp

        PYBIND11_PLUGIN(example) {
            pybind11::module_ m("example", "pybind11 example plugin");
            /// Set up bindings here
            return m.ptr();
        }
\endrst */
#define PYBIND11_PLUGIN(name)                                                                     \
    PYBIND11_DEPRECATED("PYBIND11_PLUGIN is deprecated, use PYBIND11_MODULE")                     \
    static PyObject *pybind11_init();                                                             \
    PYBIND11_PLUGIN_IMPL(name) {                                                                  \
        PYBIND11_CHECK_PYTHON_VERSION                                                             \
        PYBIND11_ENSURE_INTERNALS_READY                                                           \
        try {                                                                                     \
            return pybind11_init();                                                               \
        }                                                                                         \
        PYBIND11_CATCH_INIT_EXCEPTIONS                                                            \
    }                                                                                             \
    PyObject *pybind11_init()

/** \rst
    This macro creates the entry point that will be invoked when the Python interpreter
    imports an extension module. The module name is given as the fist argument and it
    should not be in quotes. The second macro argument defines a variable of type
    `py::module_` which can be used to initialize the module.

    The entry point is marked as "maybe unused" to aid dead-code detection analysis:
    since the entry point is typically only looked up at runtime and not referenced
    during translation, it would otherwise appear as unused ("dead") code.

    .. code-block:: cpp

        PYBIND11_MODULE(example, m) {
            m.doc() = "pybind11 example module";

            // Add bindings here
            m.def("foo", []() {
                return "Hello, World!";
            });
        }
\endrst */
#define PYBIND11_MODULE(name, variable)                                                           \
    static ::pybind11::module_::module_def PYBIND11_CONCAT(pybind11_module_def_, name)            \
        PYBIND11_MAYBE_UNUSED;                                                                    \
    PYBIND11_MAYBE_UNUSED                                                                         \
    static void PYBIND11_CONCAT(pybind11_init_, name)(::pybind11::module_ &);                     \
    PYBIND11_PLUGIN_IMPL(name) {                                                                  \
        PYBIND11_CHECK_PYTHON_VERSION                                                             \
        PYBIND11_ENSURE_INTERNALS_READY                                                           \
        auto m = ::pybind11::module_::create_extension_module(                                    \
            PYBIND11_TOSTRING(name), nullptr, &PYBIND11_CONCAT(pybind11_module_def_, name));      \
        try {                                                                                     \
            PYBIND11_CONCAT(pybind11_init_, name)(m);                                             \
            return m.ptr();                                                                       \
        }                                                                                         \
        PYBIND11_CATCH_INIT_EXCEPTIONS                                                            \
    }                                                                                             \
    void PYBIND11_CONCAT(pybind11_init_, name)(::pybind11::module_ & (variable))

PYBIND11_NAMESPACE_BEGIN(PYBIND11_NAMESPACE)

using ssize_t = Py_ssize_t;
using size_t = std::size_t;

template <typename IntType>
inline ssize_t ssize_t_cast(const IntType &val) {
    static_assert(sizeof(IntType) <= sizeof(ssize_t), "Implicit narrowing is not permitted.");
    return static_cast<ssize_t>(val);
}

/// Approach used to cast a previously unknown C++ instance into a Python object
enum class return_value_policy : uint8_t {
    /** This is the default return value policy, which falls back to the policy
        return_value_policy::take_ownership when the return value is a pointer.
        Otherwise, it uses return_value::move or return_value::copy for rvalue
        and lvalue references, respectively. See below for a description of what
        all of these different policies do. */
    automatic = 0,

    /** As above, but use policy return_value_policy::reference when the return
        value is a pointer. This is the default conversion policy for function
        arguments when calling Python functions manually from C++ code (i.e. via
        handle::operator()). You probably won't need to use this. */
    automatic_reference,

    /** Reference an existing object (i.e. do not create a new copy) and take
        ownership. Python will call the destructor and delete operator when the
        object’s reference count reaches zero. Undefined behavior ensues when
        the C++ side does the same.. */
    take_ownership,

    /** Create a new copy of the returned object, which will be owned by
        Python. This policy is comparably safe because the lifetimes of the two
        instances are decoupled. */
    copy,

    /** Use std::move to move the return value contents into a new instance
        that will be owned by Python. This policy is comparably safe because the
        lifetimes of the two instances (move source and destination) are
        decoupled. */
    move,

    /** Reference an existing object, but do not take ownership. The C++ side
        is responsible for managing the object’s lifetime and deallocating it
        when it is no longer used. Warning: undefined behavior will ensue when
        the C++ side deletes an object that is still referenced and used by
        Python. */
    reference,

    /** This policy only applies to methods and properties. It references the
        object without taking ownership similar to the above
        return_value_policy::reference policy. In contrast to that policy, the
        function or property’s implicit this argument (called the parent) is
        considered to be the the owner of the return value (the child).
        pybind11 then couples the lifetime of the parent to the child via a
        reference relationship that ensures that the parent cannot be garbage
        collected while Python is still using the child. More advanced
        variations of this scheme are also possible using combinations of
        return_value_policy::reference and the keep_alive call policy */
    reference_internal
};

PYBIND11_NAMESPACE_BEGIN(detail)

inline static constexpr int log2(size_t n, int k = 0) {
    return (n <= 1) ? k : log2(n >> 1, k + 1);
}

// Returns the size as a multiple of sizeof(void *), rounded up.
inline static constexpr size_t size_in_ptrs(size_t s) {
    return 1 + ((s - 1) >> log2(sizeof(void *)));
}

/**
 * The space to allocate for simple layout instance holders (see below) in multiple of the size of
 * a pointer (e.g.  2 means 16 bytes on 64-bit architectures).  The default is the minimum required
 * to holder either a std::unique_ptr or std::shared_ptr (which is almost always
 * sizeof(std::shared_ptr<T>)).
 */
constexpr size_t instance_simple_holder_in_ptrs() {
    static_assert(sizeof(std::shared_ptr<int>) >= sizeof(std::unique_ptr<int>),
                  "pybind assumes std::shared_ptrs are at least as big as std::unique_ptrs");
    return size_in_ptrs(sizeof(std::shared_ptr<int>));
}

// Forward declarations
struct type_info;
struct value_and_holder;

struct nonsimple_values_and_holders {
    void **values_and_holders;
    uint8_t *status;
};

/// The 'instance' type which needs to be standard layout (need to be able to use 'offsetof')
struct instance {
    PyObject_HEAD
    /// Storage for pointers and holder; see simple_layout, below, for a description
    union {
        void *simple_value_holder[1 + instance_simple_holder_in_ptrs()];
        nonsimple_values_and_holders nonsimple;
    };
    /// Weak references
    PyObject *weakrefs;
    /// If true, the pointer is owned which means we're free to manage it with a holder.
    bool owned : 1;
    /**
     * An instance has two possible value/holder layouts.
     *
     * Simple layout (when this flag is true), means the `simple_value_holder` is set with a
     * pointer and the holder object governing that pointer, i.e. [val1*][holder].  This layout is
     * applied whenever there is no python-side multiple inheritance of bound C++ types *and* the
     * type's holder will fit in the default space (which is large enough to hold either a
     * std::unique_ptr or std::shared_ptr).
     *
     * Non-simple layout applies when using custom holders that require more space than
     * `shared_ptr` (which is typically the size of two pointers), or when multiple inheritance is
     * used on the python side.  Non-simple layout allocates the required amount of memory to have
     * multiple bound C++ classes as parents.  Under this layout, `nonsimple.values_and_holders` is
     * set to a pointer to allocated space of the required space to hold a sequence of value
     * pointers and holders followed `status`, a set of bit flags (1 byte each), i.e.
     * [val1*][holder1][val2*][holder2]...[bb...]  where each [block] is rounded up to a multiple
     * of `sizeof(void *)`.  `nonsimple.status` is, for convenience, a pointer to the beginning of
     * the [bb...] block (but not independently allocated).
     *
     * Status bits indicate whether the associated holder is constructed (&
     * status_holder_constructed) and whether the value pointer is registered (&
     * status_instance_registered) in `registered_instances`.
     */
    bool simple_layout : 1;
    /// For simple layout, tracks whether the holder has been constructed
    bool simple_holder_constructed : 1;
    /// For simple layout, tracks whether the instance is registered in `registered_instances`
    bool simple_instance_registered : 1;
    /// If true, get_internals().patients has an entry for this object
    bool has_patients : 1;

    /// Initializes all of the above type/values/holders data (but not the instance values
    /// themselves)
    void allocate_layout();

    /// Destroys/deallocates all of the above
    void deallocate_layout();

    /// Returns the value_and_holder wrapper for the given type (or the first, if `find_type`
    /// omitted).  Returns a default-constructed (with `.inst = nullptr`) object on failure if
    /// `throw_if_missing` is false.
    value_and_holder get_value_and_holder(const type_info *find_type = nullptr,
                                          bool throw_if_missing = true);

    /// Bit values for the non-simple status flags
    static constexpr uint8_t status_holder_constructed = 1;
    static constexpr uint8_t status_instance_registered = 2;
};

static_assert(std::is_standard_layout<instance>::value,
              "Internal error: `pybind11::detail::instance` is not standard layout!");

/// from __cpp_future__ import (convenient aliases from C++14/17)
#if defined(PYBIND11_CPP14) && (!defined(_MSC_VER) || _MSC_VER >= 1910)
using std::conditional_t;
using std::enable_if_t;
using std::remove_cv_t;
using std::remove_reference_t;
#else
template <bool B, typename T = void>
using enable_if_t = typename std::enable_if<B, T>::type;
template <bool B, typename T, typename F>
using conditional_t = typename std::conditional<B, T, F>::type;
template <typename T>
using remove_cv_t = typename std::remove_cv<T>::type;
template <typename T>
using remove_reference_t = typename std::remove_reference<T>::type;
#endif

#if defined(PYBIND11_CPP20)
using std::remove_cvref;
using std::remove_cvref_t;
#else
template <class T>
struct remove_cvref {
    using type = remove_cv_t<remove_reference_t<T>>;
};
template <class T>
using remove_cvref_t = typename remove_cvref<T>::type;
#endif

#if defined(PYBIND11_CPP20)
using std::remove_cvref;
using std::remove_cvref_t;
#else
template <class T>
struct remove_cvref {
    using type = remove_cv_t<remove_reference_t<T>>;
};
template <class T>
using remove_cvref_t = typename remove_cvref<T>::type;
#endif

/// Index sequences
#if defined(PYBIND11_CPP14)
using std::index_sequence;
using std::make_index_sequence;
#else
template <size_t...>
struct index_sequence {};
template <size_t N, size_t... S>
struct make_index_sequence_impl : make_index_sequence_impl<N - 1, N - 1, S...> {};
template <size_t... S>
struct make_index_sequence_impl<0, S...> {
    using type = index_sequence<S...>;
};
template <size_t N>
using make_index_sequence = typename make_index_sequence_impl<N>::type;
#endif

/// Make an index sequence of the indices of true arguments
template <typename ISeq, size_t, bool...>
struct select_indices_impl {
    using type = ISeq;
};
template <size_t... IPrev, size_t I, bool B, bool... Bs>
struct select_indices_impl<index_sequence<IPrev...>, I, B, Bs...>
    : select_indices_impl<conditional_t<B, index_sequence<IPrev..., I>, index_sequence<IPrev...>>,
                          I + 1,
                          Bs...> {};
template <bool... Bs>
using select_indices = typename select_indices_impl<index_sequence<>, 0, Bs...>::type;

/// Backports of std::bool_constant and std::negation to accommodate older compilers
template <bool B>
using bool_constant = std::integral_constant<bool, B>;
template <typename T>
struct negation : bool_constant<!T::value> {};

// PGI/Intel cannot detect operator delete with the "compatible" void_t impl, so
// using the new one (C++14 defect, so generally works on newer compilers, even
// if not in C++17 mode)
#if defined(__PGIC__) || defined(__INTEL_COMPILER)
template <typename...>
using void_t = void;
#else
template <typename...>
struct void_t_impl {
    using type = void;
};
template <typename... Ts>
using void_t = typename void_t_impl<Ts...>::type;
#endif

/// Compile-time all/any/none of that check the boolean value of all template types
#if defined(__cpp_fold_expressions) && !(defined(_MSC_VER) && (_MSC_VER < 1916))
template <class... Ts>
using all_of = bool_constant<(Ts::value && ...)>;
template <class... Ts>
using any_of = bool_constant<(Ts::value || ...)>;
#elif !defined(_MSC_VER)
template <bool...>
struct bools {};
template <class... Ts>
using all_of = std::is_same<bools<Ts::value..., true>, bools<true, Ts::value...>>;
template <class... Ts>
using any_of = negation<all_of<negation<Ts>...>>;
#else
// MSVC has trouble with the above, but supports std::conjunction, which we can use instead (albeit
// at a slight loss of compilation efficiency).
template <class... Ts>
using all_of = std::conjunction<Ts...>;
template <class... Ts>
using any_of = std::disjunction<Ts...>;
#endif
template <class... Ts>
using none_of = negation<any_of<Ts...>>;

template <class T, template <class> class... Predicates>
using satisfies_all_of = all_of<Predicates<T>...>;
template <class T, template <class> class... Predicates>
using satisfies_any_of = any_of<Predicates<T>...>;
template <class T, template <class> class... Predicates>
using satisfies_none_of = none_of<Predicates<T>...>;

/// Strip the class from a method type
template <typename T>
struct remove_class {};
template <typename C, typename R, typename... A>
struct remove_class<R (C::*)(A...)> {
    using type = R(A...);
};
template <typename C, typename R, typename... A>
struct remove_class<R (C::*)(A...) const> {
    using type = R(A...);
};

/// Helper template to strip away type modifiers
template <typename T>
struct intrinsic_type {
    using type = T;
};
template <typename T>
struct intrinsic_type<const T> {
    using type = typename intrinsic_type<T>::type;
};
template <typename T>
struct intrinsic_type<T *> {
    using type = typename intrinsic_type<T>::type;
};
template <typename T>
struct intrinsic_type<T &> {
    using type = typename intrinsic_type<T>::type;
};
template <typename T>
struct intrinsic_type<T &&> {
    using type = typename intrinsic_type<T>::type;
};
template <typename T, size_t N>
struct intrinsic_type<const T[N]> {
    using type = typename intrinsic_type<T>::type;
};
template <typename T, size_t N>
struct intrinsic_type<T[N]> {
    using type = typename intrinsic_type<T>::type;
};
template <typename T>
using intrinsic_t = typename intrinsic_type<T>::type;

/// Helper type to replace 'void' in some expressions
struct void_type {};

/// Helper template which holds a list of types
template <typename...>
struct type_list {};

/// Compile-time integer sum
#ifdef __cpp_fold_expressions
template <typename... Ts>
constexpr size_t constexpr_sum(Ts... ns) {
    return (0 + ... + size_t{ns});
}
#else
constexpr size_t constexpr_sum() { return 0; }
template <typename T, typename... Ts>
constexpr size_t constexpr_sum(T n, Ts... ns) {
    return size_t{n} + constexpr_sum(ns...);
}
#endif

PYBIND11_NAMESPACE_BEGIN(constexpr_impl)
/// Implementation details for constexpr functions
constexpr int first(int i) { return i; }
template <typename T, typename... Ts>
constexpr int first(int i, T v, Ts... vs) {
    return v ? i : first(i + 1, vs...);
}

constexpr int last(int /*i*/, int result) { return result; }
template <typename T, typename... Ts>
constexpr int last(int i, int result, T v, Ts... vs) {
    return last(i + 1, v ? i : result, vs...);
}
PYBIND11_NAMESPACE_END(constexpr_impl)

/// Return the index of the first type in Ts which satisfies Predicate<T>.
/// Returns sizeof...(Ts) if none match.
template <template <typename> class Predicate, typename... Ts>
constexpr int constexpr_first() {
    return constexpr_impl::first(0, Predicate<Ts>::value...);
}

/// Return the index of the last type in Ts which satisfies Predicate<T>, or -1 if none match.
template <template <typename> class Predicate, typename... Ts>
constexpr int constexpr_last() {
    return constexpr_impl::last(0, -1, Predicate<Ts>::value...);
}

/// Return the Nth element from the parameter pack
template <size_t N, typename T, typename... Ts>
struct pack_element {
    using type = typename pack_element<N - 1, Ts...>::type;
};
template <typename T, typename... Ts>
struct pack_element<0, T, Ts...> {
    using type = T;
};

/// Return the one and only type which matches the predicate, or Default if none match.
/// If more than one type matches the predicate, fail at compile-time.
template <template <typename> class Predicate, typename Default, typename... Ts>
struct exactly_one {
    static constexpr auto found = constexpr_sum(Predicate<Ts>::value...);
    static_assert(found <= 1, "Found more than one type matching the predicate");

    static constexpr auto index = found ? constexpr_first<Predicate, Ts...>() : 0;
    using type = conditional_t<found, typename pack_element<index, Ts...>::type, Default>;
};
template <template <typename> class P, typename Default>
struct exactly_one<P, Default> {
    using type = Default;
};

template <template <typename> class Predicate, typename Default, typename... Ts>
using exactly_one_t = typename exactly_one<Predicate, Default, Ts...>::type;

/// Defer the evaluation of type T until types Us are instantiated
template <typename T, typename... /*Us*/>
struct deferred_type {
    using type = T;
};
template <typename T, typename... Us>
using deferred_t = typename deferred_type<T, Us...>::type;

/// Like is_base_of, but requires a strict base (i.e. `is_strict_base_of<T, T>::value == false`,
/// unlike `std::is_base_of`)
template <typename Base, typename Derived>
using is_strict_base_of
    = bool_constant<std::is_base_of<Base, Derived>::value && !std::is_same<Base, Derived>::value>;

/// Like is_base_of, but also requires that the base type is accessible (i.e. that a Derived
/// pointer can be converted to a Base pointer) For unions, `is_base_of<T, T>::value` is False, so
/// we need to check `is_same` as well.
template <typename Base, typename Derived>
using is_accessible_base_of
    = bool_constant<(std::is_same<Base, Derived>::value || std::is_base_of<Base, Derived>::value)
                    && std::is_convertible<Derived *, Base *>::value>;

template <template <typename...> class Base>
struct is_template_base_of_impl {
    template <typename... Us>
    static std::true_type check(Base<Us...> *);
    static std::false_type check(...);
};

/// Check if a template is the base of a type. For example:
/// `is_template_base_of<Base, T>` is true if `struct T : Base<U> {}` where U can be anything
template <template <typename...> class Base, typename T>
#if !defined(_MSC_VER)
using is_template_base_of
    = decltype(is_template_base_of_impl<Base>::check((intrinsic_t<T> *) nullptr));
#else // MSVC2015 has trouble with decltype in template aliases
struct is_template_base_of
    : decltype(is_template_base_of_impl<Base>::check((intrinsic_t<T> *) nullptr)) {
};
#endif

/// Check if T is an instantiation of the template `Class`. For example:
/// `is_instantiation<shared_ptr, T>` is true if `T == shared_ptr<U>` where U can be anything.
template <template <typename...> class Class, typename T>
struct is_instantiation : std::false_type {};
template <template <typename...> class Class, typename... Us>
struct is_instantiation<Class, Class<Us...>> : std::true_type {};

/// Check if T is std::shared_ptr<U> where U can be anything
template <typename T>
using is_shared_ptr = is_instantiation<std::shared_ptr, T>;

/// Check if T looks like an input iterator
template <typename T, typename = void>
struct is_input_iterator : std::false_type {};
template <typename T>
struct is_input_iterator<T,
                         void_t<decltype(*std::declval<T &>()), decltype(++std::declval<T &>())>>
    : std::true_type {};

template <typename T>
using is_function_pointer
    = bool_constant<std::is_pointer<T>::value
                    && std::is_function<typename std::remove_pointer<T>::type>::value>;

template <typename F>
struct strip_function_object {
    // If you are encountering an
    // 'error: name followed by "::" must be a class or namespace name'
    // with the Intel compiler and a noexcept function here,
    // try to use noexcept(true) instead of plain noexcept.
    using type = typename remove_class<decltype(&F::operator())>::type;
};

// Extracts the function signature from a function, function pointer or lambda.
template <typename Function, typename F = remove_reference_t<Function>>
using function_signature_t = conditional_t<
    std::is_function<F>::value,
    F,
    typename conditional_t<std::is_pointer<F>::value || std::is_member_pointer<F>::value,
                           std::remove_pointer<F>,
                           strip_function_object<F>>::type>;

/// Returns true if the type looks like a lambda: that is, isn't a function, pointer or member
/// pointer.  Note that this can catch all sorts of other things, too; this is intended to be used
/// in a place where passing a lambda makes sense.
template <typename T>
using is_lambda = satisfies_none_of<remove_reference_t<T>,
                                    std::is_function,
                                    std::is_pointer,
                                    std::is_member_pointer>;

// [workaround(intel)] Internal error on fold expression
/// Apply a function over each element of a parameter pack
#if defined(__cpp_fold_expressions) && !defined(__INTEL_COMPILER)
// Intel compiler produces an internal error on this fold expression (tested with ICC 19.0.2)
#    define PYBIND11_EXPAND_SIDE_EFFECTS(PATTERN) (((PATTERN), void()), ...)
#else
using expand_side_effects = bool[];
#    define PYBIND11_EXPAND_SIDE_EFFECTS(PATTERN)                                                 \
        (void) pybind11::detail::expand_side_effects { ((PATTERN), void(), false)..., false }
#endif

PYBIND11_NAMESPACE_END(detail)

#if defined(_MSC_VER)
#    pragma warning(push)
#    pragma warning(disable : 4275)
//     warning C4275: An exported class was derived from a class that wasn't exported.
//     Can be ignored when derived from a STL class.
#endif
/// C++ bindings of builtin Python exceptions
class PYBIND11_EXPORT_EXCEPTION builtin_exception : public std::runtime_error {
public:
    using std::runtime_error::runtime_error;
    /// Set the error using the Python C API
    virtual void set_error() const = 0;
};
#if defined(_MSC_VER)
#    pragma warning(pop)
#endif

#define PYBIND11_RUNTIME_EXCEPTION(name, type)                                                    \
    class PYBIND11_EXPORT_EXCEPTION name : public builtin_exception {                             \
    public:                                                                                       \
        using builtin_exception::builtin_exception;                                               \
        name() : name("") {}                                                                      \
        void set_error() const override { PyErr_SetString(type, what()); }                        \
    };

PYBIND11_RUNTIME_EXCEPTION(stop_iteration, PyExc_StopIteration)
PYBIND11_RUNTIME_EXCEPTION(index_error, PyExc_IndexError)
PYBIND11_RUNTIME_EXCEPTION(key_error, PyExc_KeyError)
PYBIND11_RUNTIME_EXCEPTION(value_error, PyExc_ValueError)
PYBIND11_RUNTIME_EXCEPTION(type_error, PyExc_TypeError)
PYBIND11_RUNTIME_EXCEPTION(buffer_error, PyExc_BufferError)
PYBIND11_RUNTIME_EXCEPTION(import_error, PyExc_ImportError)
PYBIND11_RUNTIME_EXCEPTION(attribute_error, PyExc_AttributeError)
PYBIND11_RUNTIME_EXCEPTION(cast_error, PyExc_RuntimeError) /// Thrown when pybind11::cast or
                                                           /// handle::call fail due to a type
                                                           /// casting error
PYBIND11_RUNTIME_EXCEPTION(reference_cast_error, PyExc_RuntimeError) /// Used internally

[[noreturn]] PYBIND11_NOINLINE void pybind11_fail(const char *reason) {
    throw std::runtime_error(reason);
}
[[noreturn]] PYBIND11_NOINLINE void pybind11_fail(const std::string &reason) {
    throw std::runtime_error(reason);
}

template <typename T, typename SFINAE = void>
struct format_descriptor {};

PYBIND11_NAMESPACE_BEGIN(detail)
// Returns the index of the given type in the type char array below, and in the list in numpy.h
// The order here is: bool; 8 ints ((signed,unsigned)x(8,16,32,64)bits); float,double,long double;
// complex float,double,long double.  Note that the long double types only participate when long
// double is actually longer than double (it isn't under MSVC).
// NB: not only the string below but also complex.h and numpy.h rely on this order.
template <typename T, typename SFINAE = void>
struct is_fmt_numeric {
    static constexpr bool value = false;
};
template <typename T>
struct is_fmt_numeric<T, enable_if_t<std::is_arithmetic<T>::value>> {
    static constexpr bool value = true;
    static constexpr int index
        = std::is_same<T, bool>::value
              ? 0
              : 1
                    + (std::is_integral<T>::value
                           ? detail::log2(sizeof(T)) * 2 + std::is_unsigned<T>::value
                           : 8
                                 + (std::is_same<T, double>::value        ? 1
                                    : std::is_same<T, long double>::value ? 2
                                                                          : 0));
};
PYBIND11_NAMESPACE_END(detail)

template <typename T>
struct format_descriptor<T, detail::enable_if_t<std::is_arithmetic<T>::value>> {
    static constexpr const char c = "?bBhHiIqQfdg"[detail::is_fmt_numeric<T>::index];
    static constexpr const char value[2] = {c, '\0'};
    static std::string format() { return std::string(1, c); }
};

#if !defined(PYBIND11_CPP17)

template <typename T>
constexpr const char
    format_descriptor<T, detail::enable_if_t<std::is_arithmetic<T>::value>>::value[2];

#endif

/// RAII wrapper that temporarily clears any Python error state
struct error_scope {
    PyObject *type, *value, *trace;
    error_scope() { PyErr_Fetch(&type, &value, &trace); }
    ~error_scope() { PyErr_Restore(type, value, trace); }
};

/// Dummy destructor wrapper that can be used to expose classes with a private destructor
struct nodelete {
    template <typename T>
    void operator()(T *) {}
};

PYBIND11_NAMESPACE_BEGIN(detail)
template <typename... Args>
struct overload_cast_impl {
    // NOLINTNEXTLINE(modernize-use-equals-default):  MSVC 2015 needs this
    constexpr overload_cast_impl() {}

    template <typename Return>
    constexpr auto operator()(Return (*pf)(Args...)) const noexcept -> decltype(pf) {
        return pf;
    }

    template <typename Return, typename Class>
    constexpr auto operator()(Return (Class::*pmf)(Args...), std::false_type = {}) const noexcept
        -> decltype(pmf) {
        return pmf;
    }

    template <typename Return, typename Class>
    constexpr auto operator()(Return (Class::*pmf)(Args...) const, std::true_type) const noexcept
        -> decltype(pmf) {
        return pmf;
    }
};
PYBIND11_NAMESPACE_END(detail)

// overload_cast requires variable templates: C++14
#if defined(PYBIND11_CPP14)
#    define PYBIND11_OVERLOAD_CAST 1
/// Syntax sugar for resolving overloaded function pointers:
///  - regular: static_cast<Return (Class::*)(Arg0, Arg1, Arg2)>(&Class::func)
///  - sweet:   overload_cast<Arg0, Arg1, Arg2>(&Class::func)
template <typename... Args>
static constexpr detail::overload_cast_impl<Args...> overload_cast = {};
// MSVC 2015 only accepts this particular initialization syntax for this variable template.
#endif

/// Const member function selector for overload_cast
///  - regular: static_cast<Return (Class::*)(Arg) const>(&Class::func)
///  - sweet:   overload_cast<Arg>(&Class::func, const_)
static constexpr auto const_ = std::true_type{};

#if !defined(PYBIND11_CPP14) // no overload_cast: providing something that static_assert-fails:
template <typename... Args>
struct overload_cast {
    static_assert(detail::deferred_t<std::false_type, Args...>::value,
                  "pybind11::overload_cast<...> requires compiling in C++14 mode");
};
#endif // overload_cast

PYBIND11_NAMESPACE_BEGIN(detail)

// Adaptor for converting arbitrary container arguments into a vector; implicitly convertible from
// any standard container (or C-style array) supporting std::begin/std::end, any singleton
// arithmetic type (if T is arithmetic), or explicitly constructible from an iterator pair.
template <typename T>
class any_container {
    std::vector<T> v;

public:
    any_container() = default;

    // Can construct from a pair of iterators
    template <typename It, typename = enable_if_t<is_input_iterator<It>::value>>
    any_container(It first, It last) : v(first, last) {}

    // Implicit conversion constructor from any arbitrary container type
    // with values convertible to T
    template <typename Container,
              typename = enable_if_t<
                  std::is_convertible<decltype(*std::begin(std::declval<const Container &>())),
                                      T>::value>>
    // NOLINTNEXTLINE(google-explicit-constructor)
    any_container(const Container &c) : any_container(std::begin(c), std::end(c)) {}

    // initializer_list's aren't deducible, so don't get matched by the above template;
    // we need this to explicitly allow implicit conversion from one:
    template <typename TIn, typename = enable_if_t<std::is_convertible<TIn, T>::value>>
    any_container(const std::initializer_list<TIn> &c) : any_container(c.begin(), c.end()) {}

    // Avoid copying if given an rvalue vector of the correct type.
    // NOLINTNEXTLINE(google-explicit-constructor)
    any_container(std::vector<T> &&v) : v(std::move(v)) {}

    // Moves the vector out of an rvalue any_container
    // NOLINTNEXTLINE(google-explicit-constructor)
    operator std::vector<T> &&() && { return std::move(v); }

    // Dereferencing obtains a reference to the underlying vector
    std::vector<T> &operator*() { return v; }
    const std::vector<T> &operator*() const { return v; }

    // -> lets you call methods on the underlying vector
    std::vector<T> *operator->() { return &v; }
    const std::vector<T> *operator->() const { return &v; }
};

// Forward-declaration; see detail/class.h
std::string get_fully_qualified_tp_name(PyTypeObject *);

template <typename T>
inline static std::shared_ptr<T>
try_get_shared_from_this(std::enable_shared_from_this<T> *holder_value_ptr) {
// Pre C++17, this code path exploits undefined behavior, but is known to work on many platforms.
// Use at your own risk!
// See also https://en.cppreference.com/w/cpp/memory/enable_shared_from_this, and in particular
// the `std::shared_ptr<Good> gp1 = not_so_good.getptr();` and `try`-`catch` parts of the example.
#if defined(__cpp_lib_enable_shared_from_this) && (!defined(_MSC_VER) || _MSC_VER >= 1912)
    return holder_value_ptr->weak_from_this().lock();
#else
    try {
        return holder_value_ptr->shared_from_this();
    } catch (const std::bad_weak_ptr &) {
        return nullptr;
    }
#endif
}

// For silencing "unused" compiler warnings in special situations.
template <typename... Args>
#if defined(_MSC_VER) && _MSC_VER >= 1910 && _MSC_VER < 1920 // MSVC 2017
constexpr
#endif
    inline void
    silence_unused_warnings(Args &&...) {
}

// MSVC warning C4100: Unreferenced formal parameter
#if defined(_MSC_VER) && _MSC_VER <= 1916
#    define PYBIND11_WORKAROUND_INCORRECT_MSVC_C4100(...)                                         \
        detail::silence_unused_warnings(__VA_ARGS__)
#else
#    define PYBIND11_WORKAROUND_INCORRECT_MSVC_C4100(...)
#endif

// GCC -Wunused-but-set-parameter  All GCC versions (as of July 2021).
#if defined(__GNUG__) && !defined(__clang__) && !defined(__INTEL_COMPILER)
#    define PYBIND11_WORKAROUND_INCORRECT_GCC_UNUSED_BUT_SET_PARAMETER(...)                       \
        detail::silence_unused_warnings(__VA_ARGS__)
#else
#    define PYBIND11_WORKAROUND_INCORRECT_GCC_UNUSED_BUT_SET_PARAMETER(...)
#endif

#if defined(_MSC_VER) // All versions (as of July 2021).

// warning C4127: Conditional expression is constant
constexpr inline bool silence_msvc_c4127(bool cond) { return cond; }

#    define PYBIND11_SILENCE_MSVC_C4127(...) ::pybind11::detail::silence_msvc_c4127(__VA_ARGS__)

#else
#    define PYBIND11_SILENCE_MSVC_C4127(...) __VA_ARGS__
#endif

PYBIND11_NAMESPACE_END(detail)
PYBIND11_NAMESPACE_END(PYBIND11_NAMESPACE)<|MERGE_RESOLUTION|>--- conflicted
+++ resolved
@@ -11,130 +11,102 @@
 
 #define PYBIND11_VERSION_MAJOR 2
 #define PYBIND11_VERSION_MINOR 9
-<<<<<<< HEAD
-#define PYBIND11_VERSION_PATCH 1
-
-// Similar to Python's convention: https://docs.python.org/3/c-api/apiabiversion.html
-// Additional convention: 0xD = dev
-#define PYBIND11_VERSION_HEX 0x02090100
-=======
 #define PYBIND11_VERSION_PATCH 2
 
 // Similar to Python's convention: https://docs.python.org/3/c-api/apiabiversion.html
 // Additional convention: 0xD = dev
 #define PYBIND11_VERSION_HEX 0x02090200
->>>>>>> c92547b6
-
-#define PYBIND11_NAMESPACE_BEGIN(name) namespace name {
+
+#define PYBIND11_NAMESPACE_BEGIN(name) \
+    namespace name                     \
+    {
 #define PYBIND11_NAMESPACE_END(name) }
 
 // Robust support for some features and loading modules compiled against different pybind versions
 // requires forcing hidden visibility on pybind code, so we enforce this by setting the attribute
 // on the main `pybind11` namespace.
 #if !defined(PYBIND11_NAMESPACE)
-#    ifdef __GNUG__
-#        define PYBIND11_NAMESPACE pybind11 __attribute__((visibility("hidden")))
-#    else
-#        define PYBIND11_NAMESPACE pybind11
-#    endif
+#ifdef __GNUG__
+#define PYBIND11_NAMESPACE pybind11 __attribute__((visibility("hidden")))
+#else
+#define PYBIND11_NAMESPACE pybind11
+#endif
 #endif
 
 #if !(defined(_MSC_VER) && __cplusplus == 199711L)
-<<<<<<< HEAD
-#  if __cplusplus >= 201402L
-#    define PYBIND11_CPP14
-#    if __cplusplus >= 201703L
-#      define PYBIND11_CPP17
-#      if __cplusplus >= 202002L
-#        define PYBIND11_CPP20
-#      endif
-=======
-#    if __cplusplus >= 201402L
-#        define PYBIND11_CPP14
-#        if __cplusplus >= 201703L
-#            define PYBIND11_CPP17
-#            if __cplusplus >= 202002L
-#                define PYBIND11_CPP20
-#            endif
-#        endif
->>>>>>> c92547b6
-#    endif
+#if __cplusplus >= 201402L
+#define PYBIND11_CPP14
+#if __cplusplus >= 201703L
+#define PYBIND11_CPP17
+#if __cplusplus >= 202002L
+#define PYBIND11_CPP20
+#endif
+#endif
+#endif
 #elif defined(_MSC_VER) && __cplusplus == 199711L
-<<<<<<< HEAD
-// MSVC sets _MSVC_LANG rather than __cplusplus (supposedly until the standard is fully implemented)
-// Unless you use the /Zc:__cplusplus flag on Visual Studio 2017 15.7 Preview 3 or newer
-#  if _MSVC_LANG >= 201402L
-#    define PYBIND11_CPP14
-#    if _MSVC_LANG > 201402L && _MSC_VER >= 1910
-#      define PYBIND11_CPP17
-#      if _MSVC_LANG >= 202002L
-#        define PYBIND11_CPP20
-#      endif
-=======
 // MSVC sets _MSVC_LANG rather than __cplusplus (supposedly until the standard is fully
 // implemented). Unless you use the /Zc:__cplusplus flag on Visual Studio 2017 15.7 Preview 3
 // or newer.
-#    if _MSVC_LANG >= 201402L
-#        define PYBIND11_CPP14
-#        if _MSVC_LANG > 201402L && _MSC_VER >= 1910
-#            define PYBIND11_CPP17
-#            if _MSVC_LANG >= 202002L
-#                define PYBIND11_CPP20
-#            endif
-#        endif
->>>>>>> c92547b6
-#    endif
+#if _MSVC_LANG >= 201402L
+#define PYBIND11_CPP14
+#if _MSVC_LANG > 201402L && _MSC_VER >= 1910
+#define PYBIND11_CPP17
+#if _MSVC_LANG >= 202002L
+#define PYBIND11_CPP20
+#endif
+#endif
+#endif
 #endif
 
 // Compiler version assertions
 #if defined(__INTEL_COMPILER)
-#    if __INTEL_COMPILER < 1800
-#        error pybind11 requires Intel C++ compiler v18 or newer
-#    elif __INTEL_COMPILER < 1900 && defined(PYBIND11_CPP14)
-#        error pybind11 supports only C++11 with Intel C++ compiler v18. Use v19 or newer for C++14.
-#    endif
+#if __INTEL_COMPILER < 1800
+#error pybind11 requires Intel C++ compiler v18 or newer
+#elif __INTEL_COMPILER < 1900 && defined(PYBIND11_CPP14)
+#error pybind11 supports only C++11 with Intel C++ compiler v18. Use v19 or newer for C++14.
+#endif
 /* The following pragma cannot be pop'ed:
    https://community.intel.com/t5/Intel-C-Compiler/Inline-and-no-inline-warning/td-p/1216764 */
-#    pragma warning disable 2196 // warning #2196: routine is both "inline" and "noinline"
+#pragma warning disable 2196 // warning #2196: routine is both "inline" and "noinline"
 #elif defined(__clang__) && !defined(__apple_build_version__)
-#    if __clang_major__ < 3 || (__clang_major__ == 3 && __clang_minor__ < 3)
-#        error pybind11 requires clang 3.3 or newer
-#    endif
+#if __clang_major__ < 3 || (__clang_major__ == 3 && __clang_minor__ < 3)
+#error pybind11 requires clang 3.3 or newer
+#endif
 #elif defined(__clang__)
 // Apple changes clang version macros to its Xcode version; the first Xcode release based on
 // (upstream) clang 3.3 was Xcode 5:
-#    if __clang_major__ < 5
-#        error pybind11 requires Xcode/clang 5.0 or newer
-#    endif
+#if __clang_major__ < 5
+#error pybind11 requires Xcode/clang 5.0 or newer
+#endif
 #elif defined(__GNUG__)
-#    if __GNUC__ < 4 || (__GNUC__ == 4 && __GNUC_MINOR__ < 8)
-#        error pybind11 requires gcc 4.8 or newer
-#    endif
+#if __GNUC__ < 4 || (__GNUC__ == 4 && __GNUC_MINOR__ < 8)
+#error pybind11 requires gcc 4.8 or newer
+#endif
 #elif defined(_MSC_VER)
 // Pybind hits various compiler bugs in 2015u2 and earlier, and also makes use of some stl features
 // (e.g. std::negation) added in 2015u3:
-#    if _MSC_FULL_VER < 190024210
-#        error pybind11 requires MSVC 2015 update 3 or newer
-#    endif
+#if _MSC_FULL_VER < 190024210
+#error pybind11 requires MSVC 2015 update 3 or newer
+#endif
 #endif
 
 #if !defined(PYBIND11_EXPORT)
-#    if defined(WIN32) || defined(_WIN32)
-#        define PYBIND11_EXPORT __declspec(dllexport)
-#    else
-#        define PYBIND11_EXPORT __attribute__((visibility("default")))
-#    endif
+#if defined(WIN32) || defined(_WIN32)
+#define PYBIND11_EXPORT __declspec(dllexport)
+#else
+#define PYBIND11_EXPORT __attribute__((visibility("default")))
+#endif
 #endif
 
 #if !defined(PYBIND11_EXPORT_EXCEPTION)
-#    ifdef __MINGW32__
+#ifdef __MINGW32__
 // workaround for:
 // error: 'dllexport' implies default visibility, but xxx has already been declared with a
 // different visibility
-#        define PYBIND11_EXPORT_EXCEPTION
-#    else
-#        define PYBIND11_EXPORT_EXCEPTION PYBIND11_EXPORT
-#    endif
+#define PYBIND11_EXPORT_EXCEPTION
+#else
+#define PYBIND11_EXPORT_EXCEPTION PYBIND11_EXPORT
+#endif
 #endif
 
 // For CUDA, GCC7, GCC8:
@@ -143,132 +115,115 @@
 // However, the measured shared-library size saving when using noinline are only
 // 1.7% for CUDA, -0.2% for GCC7, and 0.0% for GCC8 (using -DCMAKE_BUILD_TYPE=MinSizeRel,
 // the default under pybind11/tests).
-#if !defined(PYBIND11_NOINLINE_FORCED)                                                            \
-    && (defined(__CUDACC__) || (defined(__GNUC__) && (__GNUC__ == 7 || __GNUC__ == 8)))
-#    define PYBIND11_NOINLINE_DISABLED
+#if !defined(PYBIND11_NOINLINE_FORCED) && (defined(__CUDACC__) || (defined(__GNUC__) && (__GNUC__ == 7 || __GNUC__ == 8)))
+#define PYBIND11_NOINLINE_DISABLED
 #endif
 
 // The PYBIND11_NOINLINE macro is for function DEFINITIONS.
 // In contrast, FORWARD DECLARATIONS should never use this macro:
 // https://stackoverflow.com/questions/9317473/forward-declaration-of-inline-functions
 #if defined(PYBIND11_NOINLINE_DISABLED) // Option for maximum portability and experimentation.
-#    define PYBIND11_NOINLINE inline
+#define PYBIND11_NOINLINE inline
 #elif defined(_MSC_VER)
-#    define PYBIND11_NOINLINE __declspec(noinline) inline
-#else
-#    define PYBIND11_NOINLINE __attribute__((noinline)) inline
+#define PYBIND11_NOINLINE __declspec(noinline) inline
+#else
+#define PYBIND11_NOINLINE __attribute__((noinline)) inline
 #endif
 
 #if defined(__MINGW32__)
 // For unknown reasons all PYBIND11_DEPRECATED member trigger a warning when declared
 // whether it is used or not
-#    define PYBIND11_DEPRECATED(reason)
+#define PYBIND11_DEPRECATED(reason)
 #elif defined(PYBIND11_CPP14)
-#    define PYBIND11_DEPRECATED(reason) [[deprecated(reason)]]
-#else
-#    define PYBIND11_DEPRECATED(reason) __attribute__((deprecated(reason)))
+#define PYBIND11_DEPRECATED(reason) [[deprecated(reason)]]
+#else
+#define PYBIND11_DEPRECATED(reason) __attribute__((deprecated(reason)))
 #endif
 
 #if defined(PYBIND11_CPP17)
-#    define PYBIND11_MAYBE_UNUSED [[maybe_unused]]
+#define PYBIND11_MAYBE_UNUSED [[maybe_unused]]
 #elif defined(_MSC_VER) && !defined(__clang__)
-#    define PYBIND11_MAYBE_UNUSED
-#else
-#    define PYBIND11_MAYBE_UNUSED __attribute__((__unused__))
+#define PYBIND11_MAYBE_UNUSED
+#else
+#define PYBIND11_MAYBE_UNUSED __attribute__((__unused__))
 #endif
 
 /* Don't let Python.h #define (v)snprintf as macro because they are implemented
    properly in Visual Studio since 2015. */
 #if defined(_MSC_VER) && _MSC_VER >= 1900
-#    define HAVE_SNPRINTF 1
+#define HAVE_SNPRINTF 1
 #endif
 
 /// Include Python header, disable linking to pythonX_d.lib on Windows in debug mode
 #if defined(_MSC_VER)
-#    pragma warning(push)
+#pragma warning(push)
 // C4505: 'PySlice_GetIndicesEx': unreferenced local function has been removed (PyPy only)
-<<<<<<< HEAD
-#  pragma warning(disable: 4505)
-#  if defined(_DEBUG) && !defined(Py_DEBUG)
-=======
-#    pragma warning(disable : 4505)
-#    if defined(_DEBUG) && !defined(Py_DEBUG)
->>>>>>> c92547b6
+#pragma warning(disable : 4505)
+#if defined(_DEBUG) && !defined(Py_DEBUG)
 // Workaround for a VS 2022 issue.
 // NOTE: This workaround knowingly violates the Python.h include order requirement:
 // https://docs.python.org/3/c-api/intro.html#include-files
 // See https://github.com/pybind/pybind11/pull/3497 for full context.
-<<<<<<< HEAD
-#    include <yvals.h>
-#    if _MSVC_STL_VERSION >= 143
-#      include <crtdefs.h>
-#    endif
-#    define PYBIND11_DEBUG_MARKER
-#    undef _DEBUG
-#  endif
-=======
-#        include <yvals.h>
-#        if _MSVC_STL_VERSION >= 143
-#            include <crtdefs.h>
-#        endif
-#        define PYBIND11_DEBUG_MARKER
-#        undef _DEBUG
-#    endif
->>>>>>> c92547b6
+#include <yvals.h>
+#if _MSVC_STL_VERSION >= 143
+#include <crtdefs.h>
+#endif
+#define PYBIND11_DEBUG_MARKER
+#undef _DEBUG
+#endif
 #endif
 
 // https://en.cppreference.com/w/c/chrono/localtime
 #if defined(__STDC_LIB_EXT1__) && !defined(__STDC_WANT_LIB_EXT1__)
-#    define __STDC_WANT_LIB_EXT1__
+#define __STDC_WANT_LIB_EXT1__
 #endif
 
 #ifdef __has_include
 // std::optional (but including it in c++14 mode isn't allowed)
-#    if defined(PYBIND11_CPP17) && __has_include(<optional>)
-#        define PYBIND11_HAS_OPTIONAL 1
-#    endif
+#if defined(PYBIND11_CPP17) && __has_include(<optional>)
+#define PYBIND11_HAS_OPTIONAL 1
+#endif
 // std::experimental::optional (but not allowed in c++11 mode)
-#    if defined(PYBIND11_CPP14) && (__has_include(<experimental/optional>) && \
+#if defined(PYBIND11_CPP14) && (__has_include(<experimental/optional>) && \
                                  !__has_include(<optional>))
-#        define PYBIND11_HAS_EXP_OPTIONAL 1
-#    endif
+#define PYBIND11_HAS_EXP_OPTIONAL 1
+#endif
 // std::variant
-#    if defined(PYBIND11_CPP17) && __has_include(<variant>)
-#        define PYBIND11_HAS_VARIANT 1
-#    endif
+#if defined(PYBIND11_CPP17) && __has_include(<variant>)
+#define PYBIND11_HAS_VARIANT 1
+#endif
 #elif defined(_MSC_VER) && defined(PYBIND11_CPP17)
-#    define PYBIND11_HAS_OPTIONAL 1
-#    define PYBIND11_HAS_VARIANT 1
+#define PYBIND11_HAS_OPTIONAL 1
+#define PYBIND11_HAS_VARIANT 1
 #endif
 
 #if defined(PYBIND11_CPP17)
-#    if defined(__has_include)
-#        if __has_include(<string_view>)
-#            define PYBIND11_HAS_STRING_VIEW
-#        endif
-#    elif defined(_MSC_VER)
-#        define PYBIND11_HAS_STRING_VIEW
-#    endif
+#if defined(__has_include)
+#if __has_include(<string_view>)
+#define PYBIND11_HAS_STRING_VIEW
+#endif
+#elif defined(_MSC_VER)
+#define PYBIND11_HAS_STRING_VIEW
+#endif
 #endif
 
 #if defined(__cpp_lib_char8_t) && __cpp_lib_char8_t >= 201811L
-#    define PYBIND11_HAS_U8STRING
+#define PYBIND11_HAS_U8STRING
 #endif
 
 #if defined(PYBIND11_CPP17)
-#  if defined(__has_include)
-#    if __has_include(<string_view>)
-#      define PYBIND11_HAS_STRING_VIEW
-#    endif
-#  elif defined(_MSC_VER)
-#    define PYBIND11_HAS_STRING_VIEW
-#  endif
+#if defined(__has_include)
+#if __has_include(<string_view>)
+#define PYBIND11_HAS_STRING_VIEW
+#endif
+#elif defined(_MSC_VER)
+#define PYBIND11_HAS_STRING_VIEW
+#endif
 #endif
 
 #if defined(__cpp_lib_char8_t) && __cpp_lib_char8_t >= 201811L
-#  define PYBIND11_HAS_U8STRING
-#endif
-
+#define PYBIND11_HAS_U8STRING
+#endif
 
 #include <Python.h>
 #include <frameobject.h>
@@ -278,25 +233,25 @@
    tends to weak havok in C++ codebases that expect these to work
    like regular functions (potentially with several overloads) */
 #if defined(isalnum)
-#    undef isalnum
-#    undef isalpha
-#    undef islower
-#    undef isspace
-#    undef isupper
-#    undef tolower
-#    undef toupper
+#undef isalnum
+#undef isalpha
+#undef islower
+#undef isspace
+#undef isupper
+#undef tolower
+#undef toupper
 #endif
 
 #if defined(copysign)
-#    undef copysign
+#undef copysign
 #endif
 
 #if defined(_MSC_VER)
-#    if defined(PYBIND11_DEBUG_MARKER)
-#        define _DEBUG
-#        undef PYBIND11_DEBUG_MARKER
-#    endif
-#    pragma warning(pop)
+#if defined(PYBIND11_DEBUG_MARKER)
+#define _DEBUG
+#undef PYBIND11_DEBUG_MARKER
+#endif
+#pragma warning(pop)
 #endif
 
 #include <cstddef>
@@ -312,9 +267,9 @@
 #include <unordered_set>
 #include <vector>
 #if defined(__has_include)
-#    if __has_include(<version>)
-#        include <version>
-#    endif
+#if __has_include(<version>)
+#include <version>
+#endif
 #endif
 
 // #define PYBIND11_STR_LEGACY_PERMISSIVE
@@ -331,120 +286,125 @@
 //               behavior.
 
 #if PY_MAJOR_VERSION >= 3 /// Compatibility macros for various Python versions
-#    define PYBIND11_INSTANCE_METHOD_NEW(ptr, class_) PyInstanceMethod_New(ptr)
-#    define PYBIND11_INSTANCE_METHOD_CHECK PyInstanceMethod_Check
-#    define PYBIND11_INSTANCE_METHOD_GET_FUNCTION PyInstanceMethod_GET_FUNCTION
-#    define PYBIND11_BYTES_CHECK PyBytes_Check
-#    define PYBIND11_BYTES_FROM_STRING PyBytes_FromString
-#    define PYBIND11_BYTES_FROM_STRING_AND_SIZE PyBytes_FromStringAndSize
-#    define PYBIND11_BYTES_AS_STRING_AND_SIZE PyBytes_AsStringAndSize
-#    define PYBIND11_BYTES_AS_STRING PyBytes_AsString
-#    define PYBIND11_BYTES_SIZE PyBytes_Size
-#    define PYBIND11_LONG_CHECK(o) PyLong_Check(o)
-#    define PYBIND11_LONG_AS_LONGLONG(o) PyLong_AsLongLong(o)
-#    define PYBIND11_LONG_FROM_SIGNED(o) PyLong_FromSsize_t((ssize_t) (o))
-#    define PYBIND11_LONG_FROM_UNSIGNED(o) PyLong_FromSize_t((size_t) (o))
-#    define PYBIND11_BYTES_NAME "bytes"
-#    define PYBIND11_STRING_NAME "str"
-#    define PYBIND11_SLICE_OBJECT PyObject
-#    define PYBIND11_FROM_STRING PyUnicode_FromString
-#    define PYBIND11_STR_TYPE ::pybind11::str
-#    define PYBIND11_BOOL_ATTR "__bool__"
-#    define PYBIND11_NB_BOOL(ptr) ((ptr)->nb_bool)
-#    define PYBIND11_BUILTINS_MODULE "builtins"
+#define PYBIND11_INSTANCE_METHOD_NEW(ptr, class_) PyInstanceMethod_New(ptr)
+#define PYBIND11_INSTANCE_METHOD_CHECK PyInstanceMethod_Check
+#define PYBIND11_INSTANCE_METHOD_GET_FUNCTION PyInstanceMethod_GET_FUNCTION
+#define PYBIND11_BYTES_CHECK PyBytes_Check
+#define PYBIND11_BYTES_FROM_STRING PyBytes_FromString
+#define PYBIND11_BYTES_FROM_STRING_AND_SIZE PyBytes_FromStringAndSize
+#define PYBIND11_BYTES_AS_STRING_AND_SIZE PyBytes_AsStringAndSize
+#define PYBIND11_BYTES_AS_STRING PyBytes_AsString
+#define PYBIND11_BYTES_SIZE PyBytes_Size
+#define PYBIND11_LONG_CHECK(o) PyLong_Check(o)
+#define PYBIND11_LONG_AS_LONGLONG(o) PyLong_AsLongLong(o)
+#define PYBIND11_LONG_FROM_SIGNED(o) PyLong_FromSsize_t((ssize_t)(o))
+#define PYBIND11_LONG_FROM_UNSIGNED(o) PyLong_FromSize_t((size_t)(o))
+#define PYBIND11_BYTES_NAME "bytes"
+#define PYBIND11_STRING_NAME "str"
+#define PYBIND11_SLICE_OBJECT PyObject
+#define PYBIND11_FROM_STRING PyUnicode_FromString
+#define PYBIND11_STR_TYPE ::pybind11::str
+#define PYBIND11_BOOL_ATTR "__bool__"
+#define PYBIND11_NB_BOOL(ptr) ((ptr)->nb_bool)
+#define PYBIND11_BUILTINS_MODULE "builtins"
 // Providing a separate declaration to make Clang's -Wmissing-prototypes happy.
 // See comment for PYBIND11_MODULE below for why this is marked "maybe unused".
-#    define PYBIND11_PLUGIN_IMPL(name)                                                            \
-        extern "C" PYBIND11_MAYBE_UNUSED PYBIND11_EXPORT PyObject *PyInit_##name();               \
-        extern "C" PYBIND11_EXPORT PyObject *PyInit_##name()
-
-#else
-#    define PYBIND11_INSTANCE_METHOD_NEW(ptr, class_) PyMethod_New(ptr, nullptr, class_)
-#    define PYBIND11_INSTANCE_METHOD_CHECK PyMethod_Check
-#    define PYBIND11_INSTANCE_METHOD_GET_FUNCTION PyMethod_GET_FUNCTION
-#    define PYBIND11_BYTES_CHECK PyString_Check
-#    define PYBIND11_BYTES_FROM_STRING PyString_FromString
-#    define PYBIND11_BYTES_FROM_STRING_AND_SIZE PyString_FromStringAndSize
-#    define PYBIND11_BYTES_AS_STRING_AND_SIZE PyString_AsStringAndSize
-#    define PYBIND11_BYTES_AS_STRING PyString_AsString
-#    define PYBIND11_BYTES_SIZE PyString_Size
-#    define PYBIND11_LONG_CHECK(o) (PyInt_Check(o) || PyLong_Check(o))
-#    define PYBIND11_LONG_AS_LONGLONG(o)                                                          \
-        (PyInt_Check(o) ? (long long) PyLong_AsLong(o) : PyLong_AsLongLong(o))
-#    define PYBIND11_LONG_FROM_SIGNED(o) PyInt_FromSsize_t((ssize_t) o) // Returns long if needed.
-#    define PYBIND11_LONG_FROM_UNSIGNED(o) PyInt_FromSize_t((size_t) o) // Returns long if needed.
-#    define PYBIND11_BYTES_NAME "str"
-#    define PYBIND11_STRING_NAME "unicode"
-#    define PYBIND11_SLICE_OBJECT PySliceObject
-#    define PYBIND11_FROM_STRING PyString_FromString
-#    define PYBIND11_STR_TYPE ::pybind11::bytes
-#    define PYBIND11_BOOL_ATTR "__nonzero__"
-#    define PYBIND11_NB_BOOL(ptr) ((ptr)->nb_nonzero)
-#    define PYBIND11_BUILTINS_MODULE "__builtin__"
+#define PYBIND11_PLUGIN_IMPL(name)                                              \
+    extern "C" PYBIND11_MAYBE_UNUSED PYBIND11_EXPORT PyObject *PyInit_##name(); \
+    extern "C" PYBIND11_EXPORT PyObject *PyInit_##name()
+
+#else
+#define PYBIND11_INSTANCE_METHOD_NEW(ptr, class_) PyMethod_New(ptr, nullptr, class_)
+#define PYBIND11_INSTANCE_METHOD_CHECK PyMethod_Check
+#define PYBIND11_INSTANCE_METHOD_GET_FUNCTION PyMethod_GET_FUNCTION
+#define PYBIND11_BYTES_CHECK PyString_Check
+#define PYBIND11_BYTES_FROM_STRING PyString_FromString
+#define PYBIND11_BYTES_FROM_STRING_AND_SIZE PyString_FromStringAndSize
+#define PYBIND11_BYTES_AS_STRING_AND_SIZE PyString_AsStringAndSize
+#define PYBIND11_BYTES_AS_STRING PyString_AsString
+#define PYBIND11_BYTES_SIZE PyString_Size
+#define PYBIND11_LONG_CHECK(o) (PyInt_Check(o) || PyLong_Check(o))
+#define PYBIND11_LONG_AS_LONGLONG(o) \
+    (PyInt_Check(o) ? (long long)PyLong_AsLong(o) : PyLong_AsLongLong(o))
+#define PYBIND11_LONG_FROM_SIGNED(o) PyInt_FromSsize_t((ssize_t)o) // Returns long if needed.
+#define PYBIND11_LONG_FROM_UNSIGNED(o) PyInt_FromSize_t((size_t)o) // Returns long if needed.
+#define PYBIND11_BYTES_NAME "str"
+#define PYBIND11_STRING_NAME "unicode"
+#define PYBIND11_SLICE_OBJECT PySliceObject
+#define PYBIND11_FROM_STRING PyString_FromString
+#define PYBIND11_STR_TYPE ::pybind11::bytes
+#define PYBIND11_BOOL_ATTR "__nonzero__"
+#define PYBIND11_NB_BOOL(ptr) ((ptr)->nb_nonzero)
+#define PYBIND11_BUILTINS_MODULE "__builtin__"
 // Providing a separate PyInit decl to make Clang's -Wmissing-prototypes happy.
 // See comment for PYBIND11_MODULE below for why this is marked "maybe unused".
-#    define PYBIND11_PLUGIN_IMPL(name)                                                            \
-        static PyObject *pybind11_init_wrapper();                                                 \
-        extern "C" PYBIND11_MAYBE_UNUSED PYBIND11_EXPORT void init##name();                       \
-        extern "C" PYBIND11_EXPORT void init##name() { (void) pybind11_init_wrapper(); }          \
-        PyObject *pybind11_init_wrapper()
+#define PYBIND11_PLUGIN_IMPL(name)                                                  \
+    static PyObject *pybind11_init_wrapper();                                       \
+    extern "C" PYBIND11_MAYBE_UNUSED PYBIND11_EXPORT void init##name();             \
+    extern "C" PYBIND11_EXPORT void init##name() { (void)pybind11_init_wrapper(); } \
+    PyObject *pybind11_init_wrapper()
 #endif
 
 #if PY_VERSION_HEX >= 0x03050000 && PY_VERSION_HEX < 0x03050200
-extern "C" {
-struct _Py_atomic_address {
-    void *value;
-};
-PyAPI_DATA(_Py_atomic_address) _PyThreadState_Current;
-}
-#endif
-
-#define PYBIND11_TRY_NEXT_OVERLOAD ((PyObject *) 1) // special failure return code
+extern "C"
+{
+    struct _Py_atomic_address
+    {
+        void *value;
+    };
+    PyAPI_DATA(_Py_atomic_address) _PyThreadState_Current;
+}
+#endif
+
+#define PYBIND11_TRY_NEXT_OVERLOAD ((PyObject *)1) // special failure return code
 #define PYBIND11_STRINGIFY(x) #x
 #define PYBIND11_TOSTRING(x) PYBIND11_STRINGIFY(x)
 #define PYBIND11_CONCAT(first, second) first##second
 #define PYBIND11_ENSURE_INTERNALS_READY pybind11::detail::get_internals();
 
-#define PYBIND11_CHECK_PYTHON_VERSION                                                             \
-    {                                                                                             \
-        const char *compiled_ver                                                                  \
-            = PYBIND11_TOSTRING(PY_MAJOR_VERSION) "." PYBIND11_TOSTRING(PY_MINOR_VERSION);        \
-        const char *runtime_ver = Py_GetVersion();                                                \
-        size_t len = std::strlen(compiled_ver);                                                   \
-        if (std::strncmp(runtime_ver, compiled_ver, len) != 0                                     \
-            || (runtime_ver[len] >= '0' && runtime_ver[len] <= '9')) {                            \
-            PyErr_Format(PyExc_ImportError,                                                       \
-                         "Python version mismatch: module was compiled for Python %s, "           \
-                         "but the interpreter version is incompatible: %s.",                      \
-                         compiled_ver,                                                            \
-                         runtime_ver);                                                            \
-            return nullptr;                                                                       \
-        }                                                                                         \
+#define PYBIND11_CHECK_PYTHON_VERSION                                                                                  \
+    {                                                                                                                  \
+        const char *compiled_ver = PYBIND11_TOSTRING(PY_MAJOR_VERSION) "." PYBIND11_TOSTRING(PY_MINOR_VERSION);        \
+        const char *runtime_ver = Py_GetVersion();                                                                     \
+        size_t len = std::strlen(compiled_ver);                                                                        \
+        if (std::strncmp(runtime_ver, compiled_ver, len) != 0 || (runtime_ver[len] >= '0' && runtime_ver[len] <= '9')) \
+        {                                                                                                              \
+            PyErr_Format(PyExc_ImportError,                                                                            \
+                         "Python version mismatch: module was compiled for Python %s, "                                \
+                         "but the interpreter version is incompatible: %s.",                                           \
+                         compiled_ver,                                                                                 \
+                         runtime_ver);                                                                                 \
+            return nullptr;                                                                                            \
+        }                                                                                                              \
     }
 
 #if PY_VERSION_HEX >= 0x03030000
 
-#    define PYBIND11_CATCH_INIT_EXCEPTIONS                                                        \
-        catch (pybind11::error_already_set & e) {                                                 \
-            pybind11::raise_from(e, PyExc_ImportError, "initialization failed");                  \
-            return nullptr;                                                                       \
-        }                                                                                         \
-        catch (const std::exception &e) {                                                         \
-            PyErr_SetString(PyExc_ImportError, e.what());                                         \
-            return nullptr;                                                                       \
-        }
-
-#else
-
-#    define PYBIND11_CATCH_INIT_EXCEPTIONS                                                        \
-        catch (pybind11::error_already_set & e) {                                                 \
-            PyErr_SetString(PyExc_ImportError, e.what());                                         \
-            return nullptr;                                                                       \
-        }                                                                                         \
-        catch (const std::exception &e) {                                                         \
-            PyErr_SetString(PyExc_ImportError, e.what());                                         \
-            return nullptr;                                                                       \
-        }
+#define PYBIND11_CATCH_INIT_EXCEPTIONS                                       \
+    catch (pybind11::error_already_set & e)                                  \
+    {                                                                        \
+        pybind11::raise_from(e, PyExc_ImportError, "initialization failed"); \
+        return nullptr;                                                      \
+    }                                                                        \
+    catch (const std::exception &e)                                          \
+    {                                                                        \
+        PyErr_SetString(PyExc_ImportError, e.what());                        \
+        return nullptr;                                                      \
+    }
+
+#else
+
+#define PYBIND11_CATCH_INIT_EXCEPTIONS                \
+    catch (pybind11::error_already_set & e)           \
+    {                                                 \
+        PyErr_SetString(PyExc_ImportError, e.what()); \
+        return nullptr;                               \
+    }                                                 \
+    catch (const std::exception &e)                   \
+    {                                                 \
+        PyErr_SetString(PyExc_ImportError, e.what()); \
+        return nullptr;                               \
+    }
 
 #endif
 
@@ -463,17 +423,19 @@
             return m.ptr();
         }
 \endrst */
-#define PYBIND11_PLUGIN(name)                                                                     \
-    PYBIND11_DEPRECATED("PYBIND11_PLUGIN is deprecated, use PYBIND11_MODULE")                     \
-    static PyObject *pybind11_init();                                                             \
-    PYBIND11_PLUGIN_IMPL(name) {                                                                  \
-        PYBIND11_CHECK_PYTHON_VERSION                                                             \
-        PYBIND11_ENSURE_INTERNALS_READY                                                           \
-        try {                                                                                     \
-            return pybind11_init();                                                               \
-        }                                                                                         \
-        PYBIND11_CATCH_INIT_EXCEPTIONS                                                            \
-    }                                                                                             \
+#define PYBIND11_PLUGIN(name)                                                 \
+    PYBIND11_DEPRECATED("PYBIND11_PLUGIN is deprecated, use PYBIND11_MODULE") \
+    static PyObject *pybind11_init();                                         \
+    PYBIND11_PLUGIN_IMPL(name)                                                \
+    {                                                                         \
+        PYBIND11_CHECK_PYTHON_VERSION                                         \
+        PYBIND11_ENSURE_INTERNALS_READY                                       \
+        try                                                                   \
+        {                                                                     \
+            return pybind11_init();                                           \
+        }                                                                     \
+        PYBIND11_CATCH_INIT_EXCEPTIONS                                        \
+    }                                                                         \
     PyObject *pybind11_init()
 
 /** \rst
@@ -497,22 +459,25 @@
             });
         }
 \endrst */
-#define PYBIND11_MODULE(name, variable)                                                           \
-    static ::pybind11::module_::module_def PYBIND11_CONCAT(pybind11_module_def_, name)            \
-        PYBIND11_MAYBE_UNUSED;                                                                    \
-    PYBIND11_MAYBE_UNUSED                                                                         \
-    static void PYBIND11_CONCAT(pybind11_init_, name)(::pybind11::module_ &);                     \
-    PYBIND11_PLUGIN_IMPL(name) {                                                                  \
-        PYBIND11_CHECK_PYTHON_VERSION                                                             \
-        PYBIND11_ENSURE_INTERNALS_READY                                                           \
-        auto m = ::pybind11::module_::create_extension_module(                                    \
-            PYBIND11_TOSTRING(name), nullptr, &PYBIND11_CONCAT(pybind11_module_def_, name));      \
-        try {                                                                                     \
-            PYBIND11_CONCAT(pybind11_init_, name)(m);                                             \
-            return m.ptr();                                                                       \
-        }                                                                                         \
-        PYBIND11_CATCH_INIT_EXCEPTIONS                                                            \
-    }                                                                                             \
+#define PYBIND11_MODULE(name, variable)                                                      \
+    static ::pybind11::module_::module_def PYBIND11_CONCAT(pybind11_module_def_, name)       \
+        PYBIND11_MAYBE_UNUSED;                                                               \
+    PYBIND11_MAYBE_UNUSED                                                                    \
+    static void PYBIND11_CONCAT(pybind11_init_, name)(::pybind11::module_ &);                \
+    PYBIND11_PLUGIN_IMPL(name)                                                               \
+    {                                                                                        \
+        PYBIND11_CHECK_PYTHON_VERSION                                                        \
+        PYBIND11_ENSURE_INTERNALS_READY                                                      \
+        auto m = ::pybind11::module_::create_extension_module(                               \
+            PYBIND11_TOSTRING(name), nullptr, &PYBIND11_CONCAT(pybind11_module_def_, name)); \
+        try                                                                                  \
+        {                                                                                    \
+            PYBIND11_CONCAT(pybind11_init_, name)                                            \
+            (m);                                                                             \
+            return m.ptr();                                                                  \
+        }                                                                                    \
+        PYBIND11_CATCH_INIT_EXCEPTIONS                                                       \
+    }                                                                                        \
     void PYBIND11_CONCAT(pybind11_init_, name)(::pybind11::module_ & (variable))
 
 PYBIND11_NAMESPACE_BEGIN(PYBIND11_NAMESPACE)
@@ -521,13 +486,15 @@
 using size_t = std::size_t;
 
 template <typename IntType>
-inline ssize_t ssize_t_cast(const IntType &val) {
+inline ssize_t ssize_t_cast(const IntType &val)
+{
     static_assert(sizeof(IntType) <= sizeof(ssize_t), "Implicit narrowing is not permitted.");
     return static_cast<ssize_t>(val);
 }
 
 /// Approach used to cast a previously unknown C++ instance into a Python object
-enum class return_value_policy : uint8_t {
+enum class return_value_policy : uint8_t
+{
     /** This is the default return value policy, which falls back to the policy
         return_value_policy::take_ownership when the return value is a pointer.
         Otherwise, it uses return_value::move or return_value::copy for rvalue
@@ -580,12 +547,14 @@
 
 PYBIND11_NAMESPACE_BEGIN(detail)
 
-inline static constexpr int log2(size_t n, int k = 0) {
+inline static constexpr int log2(size_t n, int k = 0)
+{
     return (n <= 1) ? k : log2(n >> 1, k + 1);
 }
 
 // Returns the size as a multiple of sizeof(void *), rounded up.
-inline static constexpr size_t size_in_ptrs(size_t s) {
+inline static constexpr size_t size_in_ptrs(size_t s)
+{
     return 1 + ((s - 1) >> log2(sizeof(void *)));
 }
 
@@ -595,7 +564,8 @@
  * to holder either a std::unique_ptr or std::shared_ptr (which is almost always
  * sizeof(std::shared_ptr<T>)).
  */
-constexpr size_t instance_simple_holder_in_ptrs() {
+constexpr size_t instance_simple_holder_in_ptrs()
+{
     static_assert(sizeof(std::shared_ptr<int>) >= sizeof(std::unique_ptr<int>),
                   "pybind assumes std::shared_ptrs are at least as big as std::unique_ptrs");
     return size_in_ptrs(sizeof(std::shared_ptr<int>));
@@ -605,16 +575,19 @@
 struct type_info;
 struct value_and_holder;
 
-struct nonsimple_values_and_holders {
+struct nonsimple_values_and_holders
+{
     void **values_and_holders;
     uint8_t *status;
 };
 
 /// The 'instance' type which needs to be standard layout (need to be able to use 'offsetof')
-struct instance {
+struct instance
+{
     PyObject_HEAD
-    /// Storage for pointers and holder; see simple_layout, below, for a description
-    union {
+        /// Storage for pointers and holder; see simple_layout, below, for a description
+        union
+    {
         void *simple_value_holder[1 + instance_simple_holder_in_ptrs()];
         nonsimple_values_and_holders nonsimple;
     };
@@ -696,7 +669,8 @@
 using std::remove_cvref_t;
 #else
 template <class T>
-struct remove_cvref {
+struct remove_cvref
+{
     using type = remove_cv_t<remove_reference_t<T>>;
 };
 template <class T>
@@ -708,7 +682,8 @@
 using std::remove_cvref_t;
 #else
 template <class T>
-struct remove_cvref {
+struct remove_cvref
+{
     using type = remove_cv_t<remove_reference_t<T>>;
 };
 template <class T>
@@ -721,11 +696,16 @@
 using std::make_index_sequence;
 #else
 template <size_t...>
-struct index_sequence {};
+struct index_sequence
+{
+};
 template <size_t N, size_t... S>
-struct make_index_sequence_impl : make_index_sequence_impl<N - 1, N - 1, S...> {};
+struct make_index_sequence_impl : make_index_sequence_impl<N - 1, N - 1, S...>
+{
+};
 template <size_t... S>
-struct make_index_sequence_impl<0, S...> {
+struct make_index_sequence_impl<0, S...>
+{
     using type = index_sequence<S...>;
 };
 template <size_t N>
@@ -734,14 +714,17 @@
 
 /// Make an index sequence of the indices of true arguments
 template <typename ISeq, size_t, bool...>
-struct select_indices_impl {
+struct select_indices_impl
+{
     using type = ISeq;
 };
 template <size_t... IPrev, size_t I, bool B, bool... Bs>
 struct select_indices_impl<index_sequence<IPrev...>, I, B, Bs...>
     : select_indices_impl<conditional_t<B, index_sequence<IPrev..., I>, index_sequence<IPrev...>>,
                           I + 1,
-                          Bs...> {};
+                          Bs...>
+{
+};
 template <bool... Bs>
 using select_indices = typename select_indices_impl<index_sequence<>, 0, Bs...>::type;
 
@@ -749,7 +732,9 @@
 template <bool B>
 using bool_constant = std::integral_constant<bool, B>;
 template <typename T>
-struct negation : bool_constant<!T::value> {};
+struct negation : bool_constant<!T::value>
+{
+};
 
 // PGI/Intel cannot detect operator delete with the "compatible" void_t impl, so
 // using the new one (C++14 defect, so generally works on newer compilers, even
@@ -759,7 +744,8 @@
 using void_t = void;
 #else
 template <typename...>
-struct void_t_impl {
+struct void_t_impl
+{
     using type = void;
 };
 template <typename... Ts>
@@ -774,7 +760,9 @@
 using any_of = bool_constant<(Ts::value || ...)>;
 #elif !defined(_MSC_VER)
 template <bool...>
-struct bools {};
+struct bools
+{
+};
 template <class... Ts>
 using all_of = std::is_same<bools<Ts::value..., true>, bools<true, Ts::value...>>;
 template <class... Ts>
@@ -799,65 +787,85 @@
 
 /// Strip the class from a method type
 template <typename T>
-struct remove_class {};
+struct remove_class
+{
+};
 template <typename C, typename R, typename... A>
-struct remove_class<R (C::*)(A...)> {
+struct remove_class<R (C::*)(A...)>
+{
     using type = R(A...);
 };
 template <typename C, typename R, typename... A>
-struct remove_class<R (C::*)(A...) const> {
+struct remove_class<R (C::*)(A...) const>
+{
     using type = R(A...);
 };
 
 /// Helper template to strip away type modifiers
 template <typename T>
-struct intrinsic_type {
+struct intrinsic_type
+{
     using type = T;
 };
 template <typename T>
-struct intrinsic_type<const T> {
+struct intrinsic_type<const T>
+{
     using type = typename intrinsic_type<T>::type;
 };
 template <typename T>
-struct intrinsic_type<T *> {
+struct intrinsic_type<T *>
+{
     using type = typename intrinsic_type<T>::type;
 };
 template <typename T>
-struct intrinsic_type<T &> {
+struct intrinsic_type<T &>
+{
     using type = typename intrinsic_type<T>::type;
 };
 template <typename T>
-struct intrinsic_type<T &&> {
+struct intrinsic_type<T &&>
+{
     using type = typename intrinsic_type<T>::type;
 };
 template <typename T, size_t N>
-struct intrinsic_type<const T[N]> {
+struct intrinsic_type<const T[N]>
+{
     using type = typename intrinsic_type<T>::type;
 };
 template <typename T, size_t N>
-struct intrinsic_type<T[N]> {
+struct intrinsic_type<T[N]>
+{
     using type = typename intrinsic_type<T>::type;
 };
 template <typename T>
 using intrinsic_t = typename intrinsic_type<T>::type;
 
 /// Helper type to replace 'void' in some expressions
-struct void_type {};
+struct void_type
+{
+};
 
 /// Helper template which holds a list of types
 template <typename...>
-struct type_list {};
+struct type_list
+{
+};
 
 /// Compile-time integer sum
 #ifdef __cpp_fold_expressions
 template <typename... Ts>
-constexpr size_t constexpr_sum(Ts... ns) {
+constexpr size_t constexpr_sum(Ts... ns)
+{
     return (0 + ... + size_t{ns});
 }
 #else
-constexpr size_t constexpr_sum() { return 0; }
+constexpr size_t constexpr_sum()
+{
+    return 0;
+}
 template <typename T, typename... Ts>
-constexpr size_t constexpr_sum(T n, Ts... ns) {
+constexpr size_t constexpr_sum(T n, Ts... ns)
+{
     return size_t{n} + constexpr_sum(ns...);
 }
 #endif
@@ -866,13 +874,15 @@
 /// Implementation details for constexpr functions
 constexpr int first(int i) { return i; }
 template <typename T, typename... Ts>
-constexpr int first(int i, T v, Ts... vs) {
+constexpr int first(int i, T v, Ts... vs)
+{
     return v ? i : first(i + 1, vs...);
 }
 
 constexpr int last(int /*i*/, int result) { return result; }
 template <typename T, typename... Ts>
-constexpr int last(int i, int result, T v, Ts... vs) {
+constexpr int last(int i, int result, T v, Ts... vs)
+{
     return last(i + 1, v ? i : result, vs...);
 }
 PYBIND11_NAMESPACE_END(constexpr_impl)
@@ -880,30 +890,35 @@
 /// Return the index of the first type in Ts which satisfies Predicate<T>.
 /// Returns sizeof...(Ts) if none match.
 template <template <typename> class Predicate, typename... Ts>
-constexpr int constexpr_first() {
+constexpr int constexpr_first()
+{
     return constexpr_impl::first(0, Predicate<Ts>::value...);
 }
 
 /// Return the index of the last type in Ts which satisfies Predicate<T>, or -1 if none match.
 template <template <typename> class Predicate, typename... Ts>
-constexpr int constexpr_last() {
+constexpr int constexpr_last()
+{
     return constexpr_impl::last(0, -1, Predicate<Ts>::value...);
 }
 
 /// Return the Nth element from the parameter pack
 template <size_t N, typename T, typename... Ts>
-struct pack_element {
+struct pack_element
+{
     using type = typename pack_element<N - 1, Ts...>::type;
 };
 template <typename T, typename... Ts>
-struct pack_element<0, T, Ts...> {
+struct pack_element<0, T, Ts...>
+{
     using type = T;
 };
 
 /// Return the one and only type which matches the predicate, or Default if none match.
 /// If more than one type matches the predicate, fail at compile-time.
 template <template <typename> class Predicate, typename Default, typename... Ts>
-struct exactly_one {
+struct exactly_one
+{
     static constexpr auto found = constexpr_sum(Predicate<Ts>::value...);
     static_assert(found <= 1, "Found more than one type matching the predicate");
 
@@ -911,7 +926,8 @@
     using type = conditional_t<found, typename pack_element<index, Ts...>::type, Default>;
 };
 template <template <typename> class P, typename Default>
-struct exactly_one<P, Default> {
+struct exactly_one<P, Default>
+{
     using type = Default;
 };
 
@@ -920,7 +936,8 @@
 
 /// Defer the evaluation of type T until types Us are instantiated
 template <typename T, typename... /*Us*/>
-struct deferred_type {
+struct deferred_type
+{
     using type = T;
 };
 template <typename T, typename... Us>
@@ -929,19 +946,17 @@
 /// Like is_base_of, but requires a strict base (i.e. `is_strict_base_of<T, T>::value == false`,
 /// unlike `std::is_base_of`)
 template <typename Base, typename Derived>
-using is_strict_base_of
-    = bool_constant<std::is_base_of<Base, Derived>::value && !std::is_same<Base, Derived>::value>;
+using is_strict_base_of = bool_constant<std::is_base_of<Base, Derived>::value && !std::is_same<Base, Derived>::value>;
 
 /// Like is_base_of, but also requires that the base type is accessible (i.e. that a Derived
 /// pointer can be converted to a Base pointer) For unions, `is_base_of<T, T>::value` is False, so
 /// we need to check `is_same` as well.
 template <typename Base, typename Derived>
-using is_accessible_base_of
-    = bool_constant<(std::is_same<Base, Derived>::value || std::is_base_of<Base, Derived>::value)
-                    && std::is_convertible<Derived *, Base *>::value>;
+using is_accessible_base_of = bool_constant<(std::is_same<Base, Derived>::value || std::is_base_of<Base, Derived>::value) && std::is_convertible<Derived *, Base *>::value>;
 
 template <template <typename...> class Base>
-struct is_template_base_of_impl {
+struct is_template_base_of_impl
+{
     template <typename... Us>
     static std::true_type check(Base<Us...> *);
     static std::false_type check(...);
@@ -951,20 +966,24 @@
 /// `is_template_base_of<Base, T>` is true if `struct T : Base<U> {}` where U can be anything
 template <template <typename...> class Base, typename T>
 #if !defined(_MSC_VER)
-using is_template_base_of
-    = decltype(is_template_base_of_impl<Base>::check((intrinsic_t<T> *) nullptr));
+using is_template_base_of = decltype(is_template_base_of_impl<Base>::check((intrinsic_t<T> *)nullptr));
 #else // MSVC2015 has trouble with decltype in template aliases
 struct is_template_base_of
-    : decltype(is_template_base_of_impl<Base>::check((intrinsic_t<T> *) nullptr)) {
+    : decltype(is_template_base_of_impl<Base>::check((intrinsic_t<T> *)nullptr))
+{
 };
 #endif
 
 /// Check if T is an instantiation of the template `Class`. For example:
 /// `is_instantiation<shared_ptr, T>` is true if `T == shared_ptr<U>` where U can be anything.
 template <template <typename...> class Class, typename T>
-struct is_instantiation : std::false_type {};
+struct is_instantiation : std::false_type
+{
+};
 template <template <typename...> class Class, typename... Us>
-struct is_instantiation<Class, Class<Us...>> : std::true_type {};
+struct is_instantiation<Class, Class<Us...>> : std::true_type
+{
+};
 
 /// Check if T is std::shared_ptr<U> where U can be anything
 template <typename T>
@@ -972,19 +991,22 @@
 
 /// Check if T looks like an input iterator
 template <typename T, typename = void>
-struct is_input_iterator : std::false_type {};
+struct is_input_iterator : std::false_type
+{
+};
 template <typename T>
 struct is_input_iterator<T,
                          void_t<decltype(*std::declval<T &>()), decltype(++std::declval<T &>())>>
-    : std::true_type {};
-
-template <typename T>
-using is_function_pointer
-    = bool_constant<std::is_pointer<T>::value
-                    && std::is_function<typename std::remove_pointer<T>::type>::value>;
+    : std::true_type
+{
+};
+
+template <typename T>
+using is_function_pointer = bool_constant<std::is_pointer<T>::value && std::is_function<typename std::remove_pointer<T>::type>::value>;
 
 template <typename F>
-struct strip_function_object {
+struct strip_function_object
+{
     // If you are encountering an
     // 'error: name followed by "::" must be a class or namespace name'
     // with the Intel compiler and a noexcept function here,
@@ -1014,38 +1036,40 @@
 /// Apply a function over each element of a parameter pack
 #if defined(__cpp_fold_expressions) && !defined(__INTEL_COMPILER)
 // Intel compiler produces an internal error on this fold expression (tested with ICC 19.0.2)
-#    define PYBIND11_EXPAND_SIDE_EFFECTS(PATTERN) (((PATTERN), void()), ...)
+#define PYBIND11_EXPAND_SIDE_EFFECTS(PATTERN) (((PATTERN), void()), ...)
 #else
 using expand_side_effects = bool[];
-#    define PYBIND11_EXPAND_SIDE_EFFECTS(PATTERN)                                                 \
-        (void) pybind11::detail::expand_side_effects { ((PATTERN), void(), false)..., false }
+#define PYBIND11_EXPAND_SIDE_EFFECTS(PATTERN) \
+    (void)pybind11::detail::expand_side_effects { ((PATTERN), void(), false)..., false }
 #endif
 
 PYBIND11_NAMESPACE_END(detail)
 
 #if defined(_MSC_VER)
-#    pragma warning(push)
-#    pragma warning(disable : 4275)
+#pragma warning(push)
+#pragma warning(disable : 4275)
 //     warning C4275: An exported class was derived from a class that wasn't exported.
 //     Can be ignored when derived from a STL class.
 #endif
 /// C++ bindings of builtin Python exceptions
-class PYBIND11_EXPORT_EXCEPTION builtin_exception : public std::runtime_error {
+class PYBIND11_EXPORT_EXCEPTION builtin_exception : public std::runtime_error
+{
 public:
     using std::runtime_error::runtime_error;
     /// Set the error using the Python C API
     virtual void set_error() const = 0;
 };
 #if defined(_MSC_VER)
-#    pragma warning(pop)
-#endif
-
-#define PYBIND11_RUNTIME_EXCEPTION(name, type)                                                    \
-    class PYBIND11_EXPORT_EXCEPTION name : public builtin_exception {                             \
-    public:                                                                                       \
-        using builtin_exception::builtin_exception;                                               \
-        name() : name("") {}                                                                      \
-        void set_error() const override { PyErr_SetString(type, what()); }                        \
+#pragma warning(pop)
+#endif
+
+#define PYBIND11_RUNTIME_EXCEPTION(name, type)                             \
+    class PYBIND11_EXPORT_EXCEPTION name : public builtin_exception        \
+    {                                                                      \
+    public:                                                                \
+        using builtin_exception::builtin_exception;                        \
+        name() : name("") {}                                               \
+        void set_error() const override { PyErr_SetString(type, what()); } \
     };
 
 PYBIND11_RUNTIME_EXCEPTION(stop_iteration, PyExc_StopIteration)
@@ -1056,20 +1080,24 @@
 PYBIND11_RUNTIME_EXCEPTION(buffer_error, PyExc_BufferError)
 PYBIND11_RUNTIME_EXCEPTION(import_error, PyExc_ImportError)
 PYBIND11_RUNTIME_EXCEPTION(attribute_error, PyExc_AttributeError)
-PYBIND11_RUNTIME_EXCEPTION(cast_error, PyExc_RuntimeError) /// Thrown when pybind11::cast or
-                                                           /// handle::call fail due to a type
-                                                           /// casting error
+PYBIND11_RUNTIME_EXCEPTION(cast_error, PyExc_RuntimeError)           /// Thrown when pybind11::cast or
+                                                                     /// handle::call fail due to a type
+                                                                     /// casting error
 PYBIND11_RUNTIME_EXCEPTION(reference_cast_error, PyExc_RuntimeError) /// Used internally
 
-[[noreturn]] PYBIND11_NOINLINE void pybind11_fail(const char *reason) {
+[[noreturn]] PYBIND11_NOINLINE void pybind11_fail(const char *reason)
+{
     throw std::runtime_error(reason);
 }
-[[noreturn]] PYBIND11_NOINLINE void pybind11_fail(const std::string &reason) {
+[[noreturn]] PYBIND11_NOINLINE void pybind11_fail(const std::string &reason)
+{
     throw std::runtime_error(reason);
 }
 
 template <typename T, typename SFINAE = void>
-struct format_descriptor {};
+struct format_descriptor
+{
+};
 
 PYBIND11_NAMESPACE_BEGIN(detail)
 // Returns the index of the given type in the type char array below, and in the list in numpy.h
@@ -1078,27 +1106,27 @@
 // double is actually longer than double (it isn't under MSVC).
 // NB: not only the string below but also complex.h and numpy.h rely on this order.
 template <typename T, typename SFINAE = void>
-struct is_fmt_numeric {
+struct is_fmt_numeric
+{
     static constexpr bool value = false;
 };
 template <typename T>
-struct is_fmt_numeric<T, enable_if_t<std::is_arithmetic<T>::value>> {
+struct is_fmt_numeric<T, enable_if_t<std::is_arithmetic<T>::value>>
+{
     static constexpr bool value = true;
-    static constexpr int index
-        = std::is_same<T, bool>::value
-              ? 0
-              : 1
-                    + (std::is_integral<T>::value
-                           ? detail::log2(sizeof(T)) * 2 + std::is_unsigned<T>::value
-                           : 8
-                                 + (std::is_same<T, double>::value        ? 1
-                                    : std::is_same<T, long double>::value ? 2
-                                                                          : 0));
+    static constexpr int index = std::is_same<T, bool>::value
+                                     ? 0
+                                     : 1 + (std::is_integral<T>::value
+                                                ? detail::log2(sizeof(T)) * 2 + std::is_unsigned<T>::value
+                                                : 8 + (std::is_same<T, double>::value        ? 1
+                                                       : std::is_same<T, long double>::value ? 2
+                                                                                             : 0));
 };
 PYBIND11_NAMESPACE_END(detail)
 
 template <typename T>
-struct format_descriptor<T, detail::enable_if_t<std::is_arithmetic<T>::value>> {
+struct format_descriptor<T, detail::enable_if_t<std::is_arithmetic<T>::value>>
+{
     static constexpr const char c = "?bBhHiIqQfdg"[detail::is_fmt_numeric<T>::index];
     static constexpr const char value[2] = {c, '\0'};
     static std::string format() { return std::string(1, c); }
@@ -1113,38 +1141,44 @@
 #endif
 
 /// RAII wrapper that temporarily clears any Python error state
-struct error_scope {
+struct error_scope
+{
     PyObject *type, *value, *trace;
     error_scope() { PyErr_Fetch(&type, &value, &trace); }
     ~error_scope() { PyErr_Restore(type, value, trace); }
 };
 
 /// Dummy destructor wrapper that can be used to expose classes with a private destructor
-struct nodelete {
+struct nodelete
+{
     template <typename T>
     void operator()(T *) {}
 };
 
 PYBIND11_NAMESPACE_BEGIN(detail)
 template <typename... Args>
-struct overload_cast_impl {
+struct overload_cast_impl
+{
     // NOLINTNEXTLINE(modernize-use-equals-default):  MSVC 2015 needs this
     constexpr overload_cast_impl() {}
 
     template <typename Return>
-    constexpr auto operator()(Return (*pf)(Args...)) const noexcept -> decltype(pf) {
+    constexpr auto operator()(Return (*pf)(Args...)) const noexcept -> decltype(pf)
+    {
         return pf;
     }
 
     template <typename Return, typename Class>
     constexpr auto operator()(Return (Class::*pmf)(Args...), std::false_type = {}) const noexcept
-        -> decltype(pmf) {
+        -> decltype(pmf)
+    {
         return pmf;
     }
 
     template <typename Return, typename Class>
     constexpr auto operator()(Return (Class::*pmf)(Args...) const, std::true_type) const noexcept
-        -> decltype(pmf) {
+        -> decltype(pmf)
+    {
         return pmf;
     }
 };
@@ -1152,7 +1186,7 @@
 
 // overload_cast requires variable templates: C++14
 #if defined(PYBIND11_CPP14)
-#    define PYBIND11_OVERLOAD_CAST 1
+#define PYBIND11_OVERLOAD_CAST 1
 /// Syntax sugar for resolving overloaded function pointers:
 ///  - regular: static_cast<Return (Class::*)(Arg0, Arg1, Arg2)>(&Class::func)
 ///  - sweet:   overload_cast<Arg0, Arg1, Arg2>(&Class::func)
@@ -1168,7 +1202,8 @@
 
 #if !defined(PYBIND11_CPP14) // no overload_cast: providing something that static_assert-fails:
 template <typename... Args>
-struct overload_cast {
+struct overload_cast
+{
     static_assert(detail::deferred_t<std::false_type, Args...>::value,
                   "pybind11::overload_cast<...> requires compiling in C++14 mode");
 };
@@ -1180,7 +1215,8 @@
 // any standard container (or C-style array) supporting std::begin/std::end, any singleton
 // arithmetic type (if T is arithmetic), or explicitly constructible from an iterator pair.
 template <typename T>
-class any_container {
+class any_container
+{
     std::vector<T> v;
 
 public:
@@ -1197,7 +1233,9 @@
                   std::is_convertible<decltype(*std::begin(std::declval<const Container &>())),
                                       T>::value>>
     // NOLINTNEXTLINE(google-explicit-constructor)
-    any_container(const Container &c) : any_container(std::begin(c), std::end(c)) {}
+    any_container(const Container &c) : any_container(std::begin(c), std::end(c))
+    {
+    }
 
     // initializer_list's aren't deducible, so don't get matched by the above template;
     // we need this to explicitly allow implicit conversion from one:
@@ -1226,7 +1264,8 @@
 
 template <typename T>
 inline static std::shared_ptr<T>
-try_get_shared_from_this(std::enable_shared_from_this<T> *holder_value_ptr) {
+try_get_shared_from_this(std::enable_shared_from_this<T> *holder_value_ptr)
+{
 // Pre C++17, this code path exploits undefined behavior, but is known to work on many platforms.
 // Use at your own risk!
 // See also https://en.cppreference.com/w/cpp/memory/enable_shared_from_this, and in particular
@@ -1234,9 +1273,12 @@
 #if defined(__cpp_lib_enable_shared_from_this) && (!defined(_MSC_VER) || _MSC_VER >= 1912)
     return holder_value_ptr->weak_from_this().lock();
 #else
-    try {
+    try
+    {
         return holder_value_ptr->shared_from_this();
-    } catch (const std::bad_weak_ptr &) {
+    }
+    catch (const std::bad_weak_ptr &)
+    {
         return nullptr;
     }
 #endif
@@ -1248,23 +1290,24 @@
 constexpr
 #endif
     inline void
-    silence_unused_warnings(Args &&...) {
+    silence_unused_warnings(Args &&...)
+{
 }
 
 // MSVC warning C4100: Unreferenced formal parameter
 #if defined(_MSC_VER) && _MSC_VER <= 1916
-#    define PYBIND11_WORKAROUND_INCORRECT_MSVC_C4100(...)                                         \
-        detail::silence_unused_warnings(__VA_ARGS__)
-#else
-#    define PYBIND11_WORKAROUND_INCORRECT_MSVC_C4100(...)
+#define PYBIND11_WORKAROUND_INCORRECT_MSVC_C4100(...) \
+    detail::silence_unused_warnings(__VA_ARGS__)
+#else
+#define PYBIND11_WORKAROUND_INCORRECT_MSVC_C4100(...)
 #endif
 
 // GCC -Wunused-but-set-parameter  All GCC versions (as of July 2021).
 #if defined(__GNUG__) && !defined(__clang__) && !defined(__INTEL_COMPILER)
-#    define PYBIND11_WORKAROUND_INCORRECT_GCC_UNUSED_BUT_SET_PARAMETER(...)                       \
-        detail::silence_unused_warnings(__VA_ARGS__)
-#else
-#    define PYBIND11_WORKAROUND_INCORRECT_GCC_UNUSED_BUT_SET_PARAMETER(...)
+#define PYBIND11_WORKAROUND_INCORRECT_GCC_UNUSED_BUT_SET_PARAMETER(...) \
+    detail::silence_unused_warnings(__VA_ARGS__)
+#else
+#define PYBIND11_WORKAROUND_INCORRECT_GCC_UNUSED_BUT_SET_PARAMETER(...)
 #endif
 
 #if defined(_MSC_VER) // All versions (as of July 2021).
@@ -1272,10 +1315,10 @@
 // warning C4127: Conditional expression is constant
 constexpr inline bool silence_msvc_c4127(bool cond) { return cond; }
 
-#    define PYBIND11_SILENCE_MSVC_C4127(...) ::pybind11::detail::silence_msvc_c4127(__VA_ARGS__)
-
-#else
-#    define PYBIND11_SILENCE_MSVC_C4127(...) __VA_ARGS__
+#define PYBIND11_SILENCE_MSVC_C4127(...) ::pybind11::detail::silence_msvc_c4127(__VA_ARGS__)
+
+#else
+#define PYBIND11_SILENCE_MSVC_C4127(...) __VA_ARGS__
 #endif
 
 PYBIND11_NAMESPACE_END(detail)
