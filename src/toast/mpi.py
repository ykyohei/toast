--- conflicted
+++ resolved
@@ -5,14 +5,7 @@
 import os
 import time
 
-<<<<<<< HEAD
-from ._libtoast import (
-    Logger,
-    Environment,
-)
-=======
 from ._libtoast import Environment, Logger
->>>>>>> c92547b6
 
 
 use_mpi = None
@@ -49,19 +42,11 @@
                 log.debug("mpi4py not found- using serial operations only")
                 use_mpi = False
 
-<<<<<<< HEAD
-# Assign each process to an accelerator device
-from .accelerator import use_accel_jax, use_accel_omp, jax_local_device
-
-from ._libtoast import accel_assign_device
-
-=======
 from ._libtoast import accel_assign_device
 
 # Assign each process to an accelerator device
 from .accelerator import jax_local_device, use_accel_jax, use_accel_omp
 
->>>>>>> c92547b6
 if use_accel_omp or use_accel_jax:
     node_procs = 1
     node_rank = 0
@@ -77,22 +62,6 @@
         accel_assign_device(node_procs, node_rank, False)
     else:
         import jax
-<<<<<<< HEAD
-
-        n_target = len(jax.devices())
-        if n_target == 0:
-            jax_local_device = 0
-        else:
-            proc_per_dev = node_procs // n_target
-            if n_target * proc_per_dev < node_procs:
-                proc_per_dev += 1
-            target_dev = node_rank // proc_per_dev
-            jax_local_device = jax.devices()[target_dev]
-else:
-    # Disabled == True
-    accel_assign_device(1, 0, True)
-=======
->>>>>>> c92547b6
 
         n_target = len(jax.devices())
         if n_target == 0:
