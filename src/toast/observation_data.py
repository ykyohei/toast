--- conflicted
+++ resolved
@@ -2,7 +2,6 @@
 # All rights reserved.  Use of this source code is governed by
 # a BSD-style license that can be found in the LICENSE file.
 
-import sys
 from collections.abc import Mapping, MutableMapping
 from typing import NamedTuple
 
@@ -22,19 +21,8 @@
     use_accel_omp,
 )
 from .intervals import IntervalList
-from .mpi import MPI, comm_equal, comm_equivalent
-from .timing import function_timer
+from .mpi import MPI, comm_equivalent
 from .utils import (
-    AlignedF32,
-    AlignedF64,
-    AlignedI8,
-    AlignedI16,
-    AlignedI32,
-    AlignedI64,
-    AlignedU8,
-    AlignedU16,
-    AlignedU32,
-    AlignedU64,
     Logger,
     dtype_to_aligned,
 )
@@ -42,10 +30,6 @@
 if use_accel_jax:
     import jax
     import jax.numpy as jnp
-<<<<<<< HEAD
-=======
-
->>>>>>> 6a0188ee
 
 class DetectorData(AcceleratorObject):
     """Class representing a logical collection of co-sampled detector data.
@@ -758,7 +742,6 @@
 
         Args:
             key (str):  The object name.
-<<<<<<< HEAD
 
         Returns:
             (bool):  True if the accelerator device copy is being used.
@@ -798,47 +781,6 @@
         log.verbose(f"DetDataMgr {key} accel_create")
         self._internal[key].accel_create()
 
-=======
-
-        Returns:
-            (bool):  True if the accelerator device copy is being used.
-
-        """
-        return self._internal[key].accel_in_use()
-
-    def accel_used(self, key, state):
-        """Set the in-use state of the detector data device copy.
-
-        Setting the state to `True` is only possible if the data exists
-        on the device.
-
-        Args:
-            key (str):  The object name.
-            state (bool):  True if the device copy is in use, else False.
-
-        Returns:
-            None
-
-        """
-        self._internal[key].accel_used(state)
-
-    def accel_create(self, key):
-        """Create the named detector data on the accelerator.
-
-        Args:
-            key (str):  The object name.
-
-        Returns:
-            None
-
-        """
-        if not accel_enabled():
-            return
-        log = Logger.get()
-        log.verbose(f"DetDataMgr {key} accel_create")
-        self._internal[key].accel_create()
-
->>>>>>> 6a0188ee
     def accel_update_device(self, key):
         """Copy the named detector data to the accelerator.
 
@@ -1411,7 +1353,6 @@
 
     def accel_used(self, key, state):
         """Set the in-use state of the shared device copy.
-<<<<<<< HEAD
 
         Setting the state to `True` is only possible if the data exists
         on the device.
@@ -1433,40 +1374,14 @@
 
     def accel_create(self, key):
         """Create the named shared data on the accelerator.
-=======
-
-        Setting the state to `True` is only possible if the data exists
-        on the device.
->>>>>>> 6a0188ee
-
-        Args:
-            key (str):  The object name.
-            state (bool):  True if the device copy is in use, else False.
-
-        Returns:
-            None
-
-        """
-<<<<<<< HEAD
-=======
-        if state and not self.accel_exists(key):
-            log = Logger.get()
-            msg = f"Data is not present on device, cannot set state to in-use"
-            log.error(msg)
-            raise RuntimeError(msg)
-        self._accel_used[key] = state
-
-    def accel_create(self, key):
-        """Create the named shared data on the accelerator.
-
-        Args:
-            key (str):  The object name.
-
-        Returns:
-            None
-
-        """
->>>>>>> 6a0188ee
+
+        Args:
+            key (str):  The object name.
+
+        Returns:
+            None
+
+        """
         if not accel_enabled():
             return
         log = Logger.get()
@@ -1483,11 +1398,6 @@
         log.verbose(f"SharedDataMgr {key} accel_create")
         if use_accel_omp:
             accel_data_create(self._internal[key].shdata._flat)
-<<<<<<< HEAD
-
-    def accel_update_device(self, key):
-        """Copy the named shared data to the accelerator.
-=======
 
     def accel_update_device(self, key):
         """Copy the named shared data to the accelerator.
@@ -1528,56 +1438,15 @@
 
     def accel_update_host(self, key):
         """Copy the named shared data from the accelerator to the host.
->>>>>>> 6a0188ee
-
-        Args:
-            key (str):  The object name.
-
-        Returns:
-            None
-
-        """
-        if not accel_enabled():
-            return
-        log = Logger.get()
-<<<<<<< HEAD
-        if key not in self._internal:
-            msg = f"Cannot copy non-existent data {key} to accelerator"
-            log.error(msg)
-            raise RuntimeError(msg)
-        if not self.accel_exists(key):
-            msg = f"Shared data '{key}' is not present on device, cannot update"
-            log.error(msg)
-            raise RuntimeError(msg)
-        if self._accel_used[key]:
-            # The active copy is on the device
-            log = Logger.get()
-            msg = f"Active data is already on device, cannot update"
-            log.error(msg)
-            raise RuntimeError(msg)
-
-        log.verbose(f"SharedDataMgr {key} accel_update_device")
-        if use_accel_omp:
-            _ = accel_data_update_device(self._internal[key].shdata._flat)
-        elif use_accel_jax:
-            # FIXME: add device ID here
-            self.jax[key] = jax.device_put(self._internal[key].shdata._flat)
-
-        self._accel_used[key] = True
-
-    def accel_update_host(self, key):
-        """Copy the named shared data from the accelerator to the host.
-
-        Args:
-            key (str):  The object name.
-
-        Returns:
-            None
-
-        """
-        log = Logger.get()
-=======
->>>>>>> 6a0188ee
+
+        Args:
+            key (str):  The object name.
+
+        Returns:
+            None
+
+        """
+        log = Logger.get()
         if not accel_enabled():
             return
         if key not in self._internal:
