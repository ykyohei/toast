# Copyright (c) 2015-2020 by the parties listed in the AUTHORS file.
# All rights reserved.  Use of this source code is governed by
# a BSD-style license that can be found in the LICENSE file.

import sys

from collections.abc import MutableMapping, Sequence

import numpy as np

from .timing import function_timer

from .utils import Logger

<<<<<<< HEAD
from ._libtoast import (
    accel_enabled,
    accel_present,
    accel_create,
    accel_delete,
    accel_update_device,
    accel_update_host,
)

from .accelerator import use_accel_jax, use_accel_omp

=======
from .accelerator import (
    use_accel_jax,
    use_accel_omp,
    accel_enabled,
    accel_data_present,
    accel_data_create,
    accel_data_delete,
    accel_data_update_device,
    accel_data_update_host,
    AcceleratorObject,
)

>>>>>>> 4daadb35
if use_accel_jax:
    import jax
    import jax.numpy as jnp


<<<<<<< HEAD
interval_dtype = np.dtype(
    [
        ("start", "d"),
        ("stop", "d"),
        ("first", "q"),
        ("last", "q"),
    ]
)

# interval_dtype_order = "<" if sys.byteorder == "little" else ">"
# interval_dtype = np.dtype(
#     [
#         ("start", interval_dtype_order + "f8"),
#         ("stop", interval_dtype_order + "f8"),
#         ("first", interval_dtype_order + "i8"),
#         ("last", interval_dtype_order + "i8"),
#     ]
# )

# class Interval(object):
#     """Class storing a single time and sample range.

#     Args:
#         start (float): The start time of the interval in seconds.
#         stop (float): The stop time of the interval in seconds.
#         first (int): The first sample index of the interval.
#         last (int): The last sample index (inclusive) of the interval.

#     """

#     def __init__(self, start=None, stop=None, first=None, last=None):
#         self._start = start
#         self._stop = stop
#         self._first = first
#         self._last = last

#     def __repr__(self):
#         return "<Interval {} - {} [{}:{}]>".format(
#             self._start, self._stop, self._first, self._last
#         )

#     def __eq__(self, other):
#         if (
#             (other.first == self.first)
#             and (other.last == self.last)
#             and np.isclose(other.start, self.start)
#             and np.isclose(other.stop, self.stop)
#         ):
#             return True
#         else:
#             return False

#     def __ne__(self, other):
#         return not self.__eq__(other)

#     @property
#     def start(self):
#         """(float): the start time of the interval."""
#         if self._start is None:
#             raise RuntimeError("Start time is not yet assigned")
#         return self._start

#     @start.setter
#     def start(self, val):
#         if val < 0.0:
#             raise ValueError("Negative start time is not valid")
#         self._start = val

#     @property
#     def stop(self):
#         """(float): the start time of the interval."""
#         if self._stop is None:
#             raise RuntimeError("Stop time is not yet assigned")
#         return self._stop

#     @stop.setter
#     def stop(self, val):
#         if val < 0.0:
#             raise ValueError("Negative stop time is not valid")
#         self._stop = val

#     @property
#     def first(self):
#         """(int): the first sample of the interval."""
#         if self._first is None:
#             raise RuntimeError("First sample is not yet assigned")
#         return self._first

#     @first.setter
#     def first(self, val):
#         if val < 0:
#             raise ValueError("Negative first sample is not valid")
#         self._first = val

#     @property
#     def last(self):
#         """(int): the first sample of the interval."""
#         if self._last is None:
#             raise RuntimeError("Last sample is not yet assigned")
#         return self._last

#     @last.setter
#     def last(self, val):
#         if val < 0:
#             raise ValueError("Negative last sample is not valid")
#         self._last = val

#     @property
#     def range(self):
#         """(float): the number seconds in the interval."""
#         b = self.start
#         e = self.stop
#         return e - b

#     @property
#     def samples(self):
#         """(int): the number samples in the interval."""
#         b = self.first
#         e = self.last
#         return e - b + 1


# NOTE:  This class has basic (list-based) intersection and union support
# (__and__, __or__).  If we ever get so many intervals in a list that this is a
# performance bottleneck we could consider bringing in another external dependency on
# the intervaltree package for faster operations.  However, such a problem likely
# indicates that Intervals are not being used in their intended fashion (for fewer,
# larger spans of time).


# class IntervalList(Sequence):
#     """An list of Intervals which supports logical operations.

#     The timestamps define the valid local range of intervals.  When constructing
#     from intervals, timespans, or samplespans, the inputs are truncated to the
#     allowed range given by the timestamps.

#     Args:
#         timestamps (array):  Array of local sample times, required.
#         intervals (list):  A list of Interval objects.
#         timespans (list):  A list of tuples containing start and stop times.
#         samplespans (list):  A list of tuples containing first and last (inclusive)
#             sample ranges.

#     """

#     def __init__(self, timestamps, intervals=None, timespans=None, samplespans=None):
#         self.timestamps = timestamps
#         self._internal = list()
#         if intervals is not None:
#             if timespans is not None or samplespans is not None:
#                 raise RuntimeError(
#                     "If constructing from intervals, other spans should be None"
#                 )
#             timespans = [(x.start, x.stop) for x in intervals]
#             indices = self._find_indices(timespans)
#             self._internal = [
#                 Interval(
#                     start=self.timestamps[x[0]],
#                     stop=self.timestamps[x[1]],
#                     first=x[0],
#                     last=x[1],
#                 )
#                 for x in indices
#             ]
#         else:
#             if timespans is not None:
#                 if samplespans is not None:
#                     raise RuntimeError(
#                         "Cannot construct from both time and sample spans"
#                     )
#                 if len(timespans) == 0:
#                     self._internal = list()
#                 else:
#                     # Construct intervals from time ranges
#                     for i in range(len(timespans) - 1):
#                         if timespans[i][1] > timespans[i + 1][0]:
#                             raise RuntimeError("Timespans must be sorted and disjoint")
#                     indices = self._find_indices(timespans)
#                     self._internal = [
#                         Interval(
#                             start=self.timestamps[x[0]],
#                             stop=self.timestamps[x[1]],
#                             first=x[0],
#                             last=x[1],
#                         )
#                         for x in indices
#                     ]
#             else:
#                 if samplespans is None:
#                     raise RuntimeError(
#                         "Must specify intervals, timespans, or samplespans"
#                     )
#                 if len(samplespans) == 0:
#                     self._internal = list()
#                 else:
#                     # Construct intervals from sample ranges
#                     for i in range(len(samplespans) - 1):
#                         if samplespans[i][1] >= samplespans[i + 1][0]:
#                             raise RuntimeError(
#                                 "Sample spans must be sorted and disjoint"
#                             )
#                     self._internal = list()
#                     for first, last in samplespans:
#                         if last < 0 or first >= len(self.timestamps):
#                             continue
#                         if first < 0:
#                             first = 0
#                         if last >= len(self.timestamps):
#                             last = len(self.timestamps) - 1
#                         self._internal.append(
#                             Interval(
#                                 start=timestamps[first],
#                                 stop=timestamps[last],
#                                 first=first,
#                                 last=last,
#                             )
#                         )

#     def _find_indices(self, timespans):
#         start_indx = np.searchsorted(
#             self.timestamps, [x[0] for x in timespans], side="left"
#         )
#         stop_indx = np.searchsorted(
#             self.timestamps, [x[1] for x in timespans], side="right"
#         )
#         stop_indx -= 1
#         # Remove accidental overlap caused by timespan boundary occurring
#         # exactly over a time stamp.
#         for i in range(start_indx.size - 1):
#             if stop_indx[i] == start_indx[i + 1]:
#                 stop_indx[i] -= 1
#         out = list()
#         for start, stop in zip(start_indx, stop_indx):
#             if stop < 0 or start >= len(self.timestamps):
#                 continue
#             out.append((start, stop))
#         return out

#     def __getitem__(self, key):
#         return self._internal[key]

#     def __delitem__(self, key):
#         del self._internal[key]

#     def __contains__(self, item):
#         for ival in self._internal:
#             if ival == item:
#                 return True
#         return False

#     def __iter__(self):
#         return iter(self._internal)

#     def __len__(self):
#         return len(self._internal)

#     def __repr__(self):
#         s = "["
#         if len(self._internal) > 1:
#             for it in self._internal[0:-1]:
#                 s += str(it)
#                 s += ", "
#         if len(self._internal) > 0:
#             s += str(self._internal[-1])
#         s += "]"
#         return s

#     def __eq__(self, other):
#         if len(self._internal) != len(other):
#             return False
#         if len(self.timestamps) != len(other.timestamps):
#             return False
#         if not np.isclose(self.timestamps[0], other.timestamps[0]) or not np.isclose(
#             self.timestamps[-1], other.timestamps[-1]
#         ):
#             return False
#         for s, o in zip(self._internal, other):
#             if s != o:
#                 return False
#         return True

#     def __ne__(self, other):
#         return not self.__eq__(other)

#     def simplify(self):
#         if len(self._internal) == 0:
#             return
#         propose = list()
#         first = self._internal[0].first
#         last = self._internal[0].last
#         for i in range(1, len(self._internal)):
#             cur_first = self._internal[i].first
#             cur_last = self._internal[i].last
#             if cur_first == last + 1:
#                 # This interval is contiguous with the previous one
#                 last = cur_last
#             else:
#                 # There is a gap
#                 propose.append(
#                     Interval(
#                         first=first,
#                         last=last,
#                         start=self.timestamps[first],
#                         stop=self.timestamps[last],
#                     )
#                 )
#                 first = cur_first
#                 last = cur_last
#         propose.append(
#             Interval(
#                 first=first,
#                 last=last,
#                 start=self.timestamps[first],
#                 stop=self.timestamps[last],
#             )
#         )
#         if len(propose) < len(self._internal):
#             # Need to update
#             self._internal = propose

#     def __invert__(self):
#         if len(self._internal) == 0:
#             return
#         neg = list()
#         # Handle range before first interval
#         if not np.isclose(self.timestamps[0], self._internal[0].start):
#             last = self._internal[0].first - 1
#             neg.append(
#                 Interval(
#                     start=self.timestamps[0],
#                     stop=self.timestamps[last],
#                     first=0,
#                     last=last,
#                 )
#             )
#         for i in range(len(self._internal) - 1):
#             # Handle gaps between intervals
#             cur_last = self._internal[i].last
#             next_first = self._internal[i + 1].first
#             if next_first != cur_last + 1:
#                 # There are some samples in between
#                 neg.append(
#                     Interval(
#                         start=self.timestamps[cur_last + 1],
#                         stop=self.timestamps[next_first - 1],
#                         first=cur_last + 1,
#                         last=next_first - 1,
#                     )
#                 )
#         # Handle range after last interval
#         if not np.isclose(self.timestamps[-1], self._internal[-1].stop):
#             first = self._internal[-1].last + 1
#             neg.append(
#                 Interval(
#                     start=self.timestamps[first],
#                     stop=self.timestamps[-1],
#                     first=first,
#                     last=len(self.timestamps) - 1,
#                 )
#             )
#         return IntervalList(self.timestamps, intervals=neg)

#     def __and__(self, other):
#         if len(self.timestamps) != len(other.timestamps):
#             raise RuntimeError(
#                 "Cannot do AND operation on intervals with different timestamps"
#             )
#         if not np.isclose(self.timestamps[0], other.timestamps[0]) or not np.isclose(
#             self.timestamps[-1], other.timestamps[-1]
#         ):
#             raise RuntimeError(
#                 "Cannot do AND operation on intervals with different timestamps"
#             )
#         if len(self._internal) == 0 or len(other) == 0:
#             return IntervalList(self.timestamps, intervals=list())
#         result = list()
#         curself = 0
#         curother = 0

#         # Walk both sequences, building up the intersection.
#         while (curself < len(self._internal)) and (curother < len(other)):
#             low = max(self._internal[curself].first, other[curother].first)
#             high = min(self._internal[curself].last, other[curother].last)
#             if low <= high:
#                 result.append(
#                     Interval(
#                         first=low,
#                         last=high,
#                         start=self.timestamps[low],
#                         stop=self.timestamps[high],
#                     )
#                 )
#             if self._internal[curself].last < other[curother].last:
#                 curself += 1
#             else:
#                 curother += 1

#         result = IntervalList(self.timestamps, intervals=result)
#         return result

#     def __or__(self, other):
#         if len(self.timestamps) != len(other.timestamps):
#             raise RuntimeError(
#                 "Cannot do OR operation on intervals with different timestamps"
#             )
#         if not np.isclose(self.timestamps[0], other.timestamps[0]) or not np.isclose(
#             self.timestamps[-1], other.timestamps[-1]
#         ):
#             raise RuntimeError(
#                 "Cannot do OR operation on intervals with different timestamps"
#             )
#         if len(self._internal) == 0:
#             return IntervalList(self.timestamps, intervals=other)
#         elif len(other) == 0:
#             return IntervalList(self.timestamps, intervals=self._internal)

#         result = list()
#         res_first = None
#         res_last = None
#         curself = 0
#         curother = 0

#         # Walk both sequences.
#         done_self = False
#         done_other = False
#         while (not done_self) or (not done_other):
#             next = None
#             if done_self:
#                 next = other[curother]
#                 curother += 1
#             elif done_other:
#                 next = self._internal[curself]
#                 curself += 1
#             else:
#                 if self._internal[curself].first < other[curother].first:
#                     next = self._internal[curself]
#                     curself += 1
#                 else:
#                     next = other[curother]
#                     curother += 1
#             if curself >= len(self._internal):
#                 done_self = True
#             if curother >= len(other):
#                 done_other = True

#             if res_first is None:
#                 res_first = next.first
#                 res_last = next.last
#             else:
#                 # We use '<' here instead of '<=', so that intervals which are next to
#                 # each other (but not overlapping) are not combined.  If the combination
#                 # is desired, the simplify() method can be used.
#                 if next.first < res_last + 1:
#                     # We overlap last interval
#                     if next.last > res_last:
#                         # This interval extends beyond the last interval
#                         res_last = next.last
#                 else:
#                     # We have a break, close out previous interval and start a new one
#                     result.append(
#                         Interval(
#                             first=res_first,
#                             last=res_last,
#                             start=self.timestamps[res_first],
#                             stop=self.timestamps[res_last],
#                         )
#                     )
#                     res_first = next.first
#                     res_last = next.last
#         # Close out final interval
#         result.append(
#             Interval(
#                 first=res_first,
#                 last=res_last,
#                 start=self.timestamps[res_first],
#                 stop=self.timestamps[res_last],
#             )
#         )

#         result = IntervalList(self.timestamps, intervals=result)
#         return result


class IntervalList(Sequence):
=======
def build_interval_dtype():
    dtdbl = np.dtype("double")
    dtll = np.dtype("longlong")
    fmts = [dtdbl.char, dtdbl.char, dtll.char, dtll.char]
    offs = [
        0,
        dtdbl.alignment,
        2 * dtdbl.alignment,
        2 * dtdbl.alignment + dtll.alignment,
    ]
    return np.dtype(
        {
            "names": ["start", "stop", "first", "last"],
            "formats": fmts,
            "offsets": offs,
        }
    )


interval_dtype = build_interval_dtype()


class IntervalList(Sequence, AcceleratorObject):
>>>>>>> 4daadb35
    """An list of Intervals which supports logical operations.

    The timestamps define the valid local range of intervals.  When constructing
    from intervals, timespans, or samplespans, the inputs are truncated to the
    allowed range given by the timestamps.

    Args:
        timestamps (array):  Array of local sample times, required.
        intervals (list):  An existing IntervalsList or raw intervals array.
        timespans (list):  A list of tuples containing start and stop times.
        samplespans (list):  A list of tuples containing first and last (inclusive)
            sample ranges.

    """

    def __init__(self, timestamps, intervals=None, timespans=None, samplespans=None):
        self.timestamps = timestamps
        if intervals is not None:
            if timespans is not None or samplespans is not None:
                raise RuntimeError(
                    "If constructing from intervals, other spans should be None"
                )
            timespans = [(x["start"], x["stop"]) for x in intervals]
            indices = self._find_indices(timespans)
            self.data = np.array(
                [
                    (self.timestamps[x[0]], self.timestamps[x[1]], x[0], x[1])
                    for x in indices
                ],
                dtype=interval_dtype,
<<<<<<< HEAD
            )
=======
            ).view(np.recarray)
>>>>>>> 4daadb35
        elif timespans is not None:
            if samplespans is not None:
                raise RuntimeError("Cannot construct from both time and sample spans")
            if len(timespans) == 0:
<<<<<<< HEAD
                self.data = np.zeros(0, dtype=interval_dtype)
=======
                self.data = np.zeros(0, dtype=interval_dtype).view(np.recarray)
>>>>>>> 4daadb35
            else:
                # Construct intervals from time ranges
                for i in range(len(timespans) - 1):
                    if timespans[i][1] > timespans[i + 1][0]:
                        raise RuntimeError("Timespans must be sorted and disjoint")
                indices = self._find_indices(timespans)
                self.data = np.array(
                    [
                        (self.timestamps[x[0]], self.timestamps[x[1]], x[0], x[1])
                        for x in indices
                    ],
                    dtype=interval_dtype,
<<<<<<< HEAD
                )
        elif samplespans is not None:
            if len(samplespans) == 0:
                self.data = np.zeros(0, dtype=interval_dtype)
=======
                ).view(np.recarray)
        elif samplespans is not None:
            if len(samplespans) == 0:
                self.data = np.zeros(0, dtype=interval_dtype).view(np.recarray)
>>>>>>> 4daadb35
            else:
                # Construct intervals from sample ranges
                for i in range(len(samplespans) - 1):
                    if samplespans[i][1] >= samplespans[i + 1][0]:
                        raise RuntimeError("Sample spans must be sorted and disjoint")
                builder = list()
                for first, last in samplespans:
                    if last < 0 or first >= len(self.timestamps):
                        continue
                    if first < 0:
                        first = 0
                    if last >= len(self.timestamps):
                        last = len(self.timestamps) - 1
                    builder.append((timestamps[first], timestamps[last], first, last))
<<<<<<< HEAD
                self.data = np.array(builder, dtype=interval_dtype)
        else:
            # No data yet
            self.data = np.zeros(0, dtype=interval_dtype)
        self.jax = None
=======
                self.data = np.array(builder, dtype=interval_dtype).view(np.recarray)
        else:
            # No data yet
            self.data = np.zeros(0, dtype=interval_dtype).view(np.recarray)
        self.jax = None
        # This is for the AcceleratorObject mixin class
        self._accel_used = False
>>>>>>> 4daadb35

    def _find_indices(self, timespans):
        start_indx = np.searchsorted(
            self.timestamps, [x[0] for x in timespans], side="left"
        )
        stop_indx = np.searchsorted(
            self.timestamps, [x[1] for x in timespans], side="right"
        )
        stop_indx -= 1
        # Remove accidental overlap caused by timespan boundary occurring
        # exactly over a time stamp.
        for i in range(start_indx.size - 1):
            if stop_indx[i] == start_indx[i + 1]:
                stop_indx[i] -= 1
        out = list()
        for start, stop in zip(start_indx, stop_indx):
            if stop < 0 or start >= len(self.timestamps):
                continue
            out.append((start, stop))
        return out

    def __getitem__(self, key):
        return self.data[key]

    def __delitem__(self, key):
        raise RuntimeError("Cannot delete individual elements from an IntervalList")
        return

    def __contains__(self, item):
        for ival in self.data:
            if ival == item:
                return True
        return False

    def __iter__(self):
        return iter(self.data)

    def __len__(self):
        return len(self.data)

    def __repr__(self):
        return self.data.__repr__()

    def __eq__(self, other):
        if len(self.data) != len(other):
            return False
        if len(self.timestamps) != len(other.timestamps):
            return False
        if not np.isclose(self.timestamps[0], other.timestamps[0]) or not np.isclose(
            self.timestamps[-1], other.timestamps[-1]
        ):
            return False
        for s, o in zip(self.data, other):
<<<<<<< HEAD
            if s != o:
=======
            if s.first != o.first:
                return False
            if s.last != o.last:
>>>>>>> 4daadb35
                return False
        return True

    def __ne__(self, other):
        return not self.__eq__(other)

    def simplify(self):
        if len(self.data) == 0:
            return
        propose = list()
<<<<<<< HEAD
        first = self.data[0]["first"]
        last = self.data[0]["last"]
        for i in range(1, len(self.data)):
            cur_first = self.data[i]["first"]
            cur_last = self.data[i]["last"]
=======
        first = self.data[0].first
        last = self.data[0].last
        for i in range(1, len(self.data)):
            cur_first = self.data[i].first
            cur_last = self.data[i].last
>>>>>>> 4daadb35
            if cur_first == last + 1:
                # This interval is contiguous with the previous one
                last = cur_last
            else:
                # There is a gap
                propose.append(
<<<<<<< HEAD
                    (first, last, self.timestamps[first], self.timestamps[last])
                )
                first = cur_first
                last = cur_last
        propose.append((first, last, self.timestamps[first], self.timestamps[last]))
        if len(propose) < len(self.data):
            # Need to update
            self.data = np.array(propose, dtype=interval_dtype)
=======
                    (self.timestamps[first], self.timestamps[last], first, last)
                )
                first = cur_first
                last = cur_last
        propose.append((self.timestamps[first], self.timestamps[last], first, last))
        if len(propose) < len(self.data):
            # Need to update
            self.data = np.array(propose, dtype=interval_dtype).view(np.recarray)
>>>>>>> 4daadb35

    def __invert__(self):
        if len(self.data) == 0:
            return
        neg = list()
        # Handle range before first interval
<<<<<<< HEAD
        if not np.isclose(self.timestamps[0], self.data[0]["start"]):
            last = self.data[0]["first"] - 1
            neg.append((self.timestamps[0], self.timestamps[last], 0, last))
        for i in range(len(self.data) - 1):
            # Handle gaps between intervals
            cur_last = self.data[i]["last"]
            next_first = self.data[i + 1]["first"]
=======
        if not np.isclose(self.timestamps[0], self.data[0].start):
            last = self.data[0].first - 1
            neg.append((self.timestamps[0], self.timestamps[last], 0, last))
        for i in range(len(self.data) - 1):
            # Handle gaps between intervals
            cur_last = self.data[i].last
            next_first = self.data[i + 1].first
>>>>>>> 4daadb35
            if next_first != cur_last + 1:
                # There are some samples in between
                neg.append(
                    (
                        self.timestamps[cur_last + 1],
                        self.timestamps[next_first - 1],
                        cur_last + 1,
                        next_first - 1,
                    )
                )
        # Handle range after last interval
<<<<<<< HEAD
        if not np.isclose(self.timestamps[-1], self.data[-1]["stop"]):
            first = self.data[-1]["last"] + 1
=======
        if not np.isclose(self.timestamps[-1], self.data[-1].stop):
            first = self.data[-1].last + 1
>>>>>>> 4daadb35
            neg.append(
                (
                    self.timestamps[first],
                    self.timestamps[-1],
                    first,
                    len(self.timestamps) - 1,
                )
            )
        return IntervalList(
<<<<<<< HEAD
            self.timestamps, intervals=np.array(neg, dtype=interval_dtype)
=======
            self.timestamps,
            intervals=np.array(neg, dtype=interval_dtype).view(np.recarray),
>>>>>>> 4daadb35
        )

    def __and__(self, other):
        if len(self.timestamps) != len(other.timestamps):
            raise RuntimeError(
                "Cannot do AND operation on intervals with different timestamps"
            )
        if not np.isclose(self.timestamps[0], other.timestamps[0]) or not np.isclose(
            self.timestamps[-1], other.timestamps[-1]
        ):
            raise RuntimeError(
                "Cannot do AND operation on intervals with different timestamps"
            )
        if len(self.data) == 0 or len(other) == 0:
            return IntervalList(self.timestamps)
        result = list()
        curself = 0
        curother = 0

        # Walk both sequences, building up the intersection.
        while (curself < len(self.data)) and (curother < len(other)):
<<<<<<< HEAD
            low = max(self.data[curself]["first"], other[curother]["first"])
            high = min(self.data[curself]["last"], other[curother]["last"])
            if low <= high:
                result.append((low, high, self.timestamps[low], self.timestamps[high]))
            if self.data[curself]["last"] < other[curother]["last"]:
=======
            low = max(self.data[curself].first, other[curother].first)
            high = min(self.data[curself].last, other[curother].last)
            if low <= high:
                result.append((self.timestamps[low], self.timestamps[high], low, high))
            if self.data[curself].last < other[curother].last:
>>>>>>> 4daadb35
                curself += 1
            else:
                curother += 1

        return IntervalList(
<<<<<<< HEAD
            self.timestamps, intervals=np.array(result, dtype=interval_dtype)
=======
            self.timestamps,
            intervals=np.array(result, dtype=interval_dtype).view(np.recarray),
>>>>>>> 4daadb35
        )

    def __or__(self, other):
        if len(self.timestamps) != len(other.timestamps):
            raise RuntimeError(
                "Cannot do OR operation on intervals with different timestamps"
            )
        if not np.isclose(self.timestamps[0], other.timestamps[0]) or not np.isclose(
            self.timestamps[-1], other.timestamps[-1]
        ):
            raise RuntimeError(
                "Cannot do OR operation on intervals with different timestamps"
            )
        if len(self.data) == 0:
            return IntervalList(self.timestamps, intervals=other.data)
        elif len(other) == 0:
            return IntervalList(self.timestamps, intervals=self.data)

        result = list()
        res_first = None
        res_last = None
        curself = 0
        curother = 0

        # Walk both sequences.
        done_self = False
        done_other = False
        while (not done_self) or (not done_other):
            next = None
            if done_self:
                next = other[curother]
                curother += 1
            elif done_other:
                next = self.data[curself]
                curself += 1
            else:
<<<<<<< HEAD
                if self.data[curself]["first"] < other[curother]["first"]:
=======
                if self.data[curself].first < other[curother].first:
>>>>>>> 4daadb35
                    next = self.data[curself]
                    curself += 1
                else:
                    next = other[curother]
                    curother += 1
            if curself >= len(self.data):
                done_self = True
            if curother >= len(other):
                done_other = True

            if res_first is None:
                res_first = next["first"]
                res_last = next["last"]
            else:
                # We use '<' here instead of '<=', so that intervals which are next to
                # each other (but not overlapping) are not combined.  If the combination
                # is desired, the simplify() method can be used.
                if next["first"] < res_last + 1:
                    # We overlap last interval
                    if next["last"] > res_last:
                        # This interval extends beyond the last interval
                        res_last = next["last"]
                else:
                    # We have a break, close out previous interval and start a new one
                    result.append(
                        (
<<<<<<< HEAD
                            res_first,
                            res_last,
                            self.timestamps[res_first],
                            self.timestamps[res_last],
=======
                            self.timestamps[res_first],
                            self.timestamps[res_last],
                            res_first,
                            res_last,
>>>>>>> 4daadb35
                        )
                    )
                    res_first = next["first"]
                    res_last = next["last"]
        # Close out final interval
        result.append(
<<<<<<< HEAD
            (res_first, res_last, self.timestamps[res_first], self.timestamps[res_last])
        )

        return IntervalList(
            self.timestamps, intervals=np.array(result, dtype=interval_dtype)
        )

    def accel_present(self):
        """Check if the data is present on the accelerator.

        Returns:
            (bool):  True if the data is present.

        """
        if not accel_enabled():
            return False
        elif len(self.data) == 0:
            return False
        else:
            if use_accel_omp:
                return accel_present(self.data)
            elif use_accel_jax:
                return accel_present(self.jax)
            else:
                return False

    def accel_create(self):
        """Create a copy of the data on the accelerator.

        Returns:
            None

        """
        if not accel_enabled():
            return
        accel_create(self.data)

    def accel_update_device(self):
        """Copy the data to the accelerator.

        Returns:
            None

        """
        if not accel_enabled():
            return
        if use_accel_omp and self.accel_present():
            _ = accel_update_device(self.data)
        elif use_accel_jax:
            self.jax = accel_update_device(self.data)

    def accel_update_host(self):
        """Copy the data to the host.

        Returns:
            None

        """
        if not accel_enabled():
            return
        if not self.accel_present():
            log = Logger.get()
            msg = f"Interval list is not present on device, cannot update host"
            log.error(msg)
            raise RuntimeError(msg)
        if use_accel_omp:
            _ = accel_update_host(self.data)
        elif use_accel_jax:
            self.data = accel_update_host(self.jax)

    def accel_delete(self):
        """Delete the data from the accelerator.

        Returns:
            None

        """
        if not accel_enabled():
            return
        if not self.accel_present():
            log = Logger.get()
            msg = f"Interval list is not present on device, cannot delete"
            log.error(msg)
            raise RuntimeError(msg)
        if use_accel_omp:
            accel_delete(self.data)
=======
            (self.timestamps[res_first], self.timestamps[res_last], res_first, res_last)
        )

        return IntervalList(
            self.timestamps,
            intervals=np.array(result, dtype=interval_dtype).view(np.recarray),
        )

    def _accel_exists(self):
        if len(self.data) == 0:
            return False
        else:
            if use_accel_omp:
                return accel_data_present(self.data)
            elif use_accel_jax:
                return accel_data_present(self.jax)
            else:
                return False

    def _accel_create(self):
        if use_accel_omp:
            accel_data_create(self.data)
        elif use_accel_jax:
            accel_data_create(self.jax)

    def _accel_update_device(self):
        if use_accel_omp:
            _ = accel_data_update_device(self.data)
        elif use_accel_jax:
            self.jax = accel_data_update_device(self.data)

    def _accel_update_host(self):
        if use_accel_omp:
            _ = accel_data_update_host(self.data)
        elif use_accel_jax:
            self.data = accel_data_update_host(self.jax)

    def _accel_delete(self):
        if use_accel_omp:
            accel_data_delete(self.data)
>>>>>>> 4daadb35
        elif use_accel_jax:
            del self.jax
            self.jax = None


@function_timer
def regular_intervals(n, start, first, rate, duration, gap):
    """Function to generate regular intervals with gaps.

<<<<<<< HEAD
    This creates a raw numpy array of interval dtype (*not* an IntervalList object,
=======
    This creates a raw numpy array of interval_dtype (*not* an IntervalList object,
>>>>>>> 4daadb35
    which requires full timestamp information), given a start time/sample and time
    span for the interval and the gap in time between intervals.  The
    length of the interval and the total interval + gap are rounded down to the
    nearest sample and all intervals in the list are created using those
    lengths.

    If the time span is an exact multiple of the sampling, then the
    final sample is excluded.  The reason we always round down to the whole
    number of samples that fits inside the time range is so that the requested
    time span boundary (one hour, one day, etc) will fall in between the last
    sample of one interval and the first sample of the next.

    Args:
        n (int): the number of intervals.
        start (float): the start time in seconds.
        first (int): the first sample index, which occurs at "start".
        rate (float): the sample rate in Hz.
        duration (float): the length of the interval in seconds.
        gap (float): the length of the gap in seconds.

    Returns:
        (recarray):  A recarray of the intervals

    """
    invrate = 1.0 / rate

    # Compute the whole number of samples that fit within the
    # requested time span (rounded down to a whole number).  Check for the
    # case of the time span being an exact number of samples- in which case
    # the final sample is excluded.

    lower = int((duration + gap) * rate)
    totsamples = None
    if np.absolute(lower * invrate - (duration + gap)) > 1.0e-12:
        totsamples = lower + 1
    else:
        totsamples = lower

    lower = int(duration * rate)
    dursamples = None
    if np.absolute(lower * invrate - duration) > 1.0e-12:
        dursamples = lower + 1
    else:
        dursamples = lower

    gapsamples = totsamples - dursamples

    intervals = list()

    for i in range(n):
        ifirst = first + i * totsamples
        ilast = ifirst + dursamples - 1
        # The time span between interval starts (the first sample of one
        # interval to the first sample of the next) includes the one extra
        # sample time.
        istart = start + i * (totsamples * invrate)
        # The stop time is the timestamp of the last valid sample (thus the -1).
        istop = istart + ((dursamples - 1) * invrate)
        intervals.append((istart, istop, ifirst, ilast))

<<<<<<< HEAD
    return np.array(intervals, dtype=interval_dtype)
=======
    return np.array(intervals, dtype=interval_dtype).view(np.recarray)
>>>>>>> 4daadb35
<|MERGE_RESOLUTION|>--- conflicted
+++ resolved
@@ -12,19 +12,6 @@
 
 from .utils import Logger
 
-<<<<<<< HEAD
-from ._libtoast import (
-    accel_enabled,
-    accel_present,
-    accel_create,
-    accel_delete,
-    accel_update_device,
-    accel_update_host,
-)
-
-from .accelerator import use_accel_jax, use_accel_omp
-
-=======
 from .accelerator import (
     use_accel_jax,
     use_accel_omp,
@@ -37,499 +24,11 @@
     AcceleratorObject,
 )
 
->>>>>>> 4daadb35
 if use_accel_jax:
     import jax
     import jax.numpy as jnp
 
 
-<<<<<<< HEAD
-interval_dtype = np.dtype(
-    [
-        ("start", "d"),
-        ("stop", "d"),
-        ("first", "q"),
-        ("last", "q"),
-    ]
-)
-
-# interval_dtype_order = "<" if sys.byteorder == "little" else ">"
-# interval_dtype = np.dtype(
-#     [
-#         ("start", interval_dtype_order + "f8"),
-#         ("stop", interval_dtype_order + "f8"),
-#         ("first", interval_dtype_order + "i8"),
-#         ("last", interval_dtype_order + "i8"),
-#     ]
-# )
-
-# class Interval(object):
-#     """Class storing a single time and sample range.
-
-#     Args:
-#         start (float): The start time of the interval in seconds.
-#         stop (float): The stop time of the interval in seconds.
-#         first (int): The first sample index of the interval.
-#         last (int): The last sample index (inclusive) of the interval.
-
-#     """
-
-#     def __init__(self, start=None, stop=None, first=None, last=None):
-#         self._start = start
-#         self._stop = stop
-#         self._first = first
-#         self._last = last
-
-#     def __repr__(self):
-#         return "<Interval {} - {} [{}:{}]>".format(
-#             self._start, self._stop, self._first, self._last
-#         )
-
-#     def __eq__(self, other):
-#         if (
-#             (other.first == self.first)
-#             and (other.last == self.last)
-#             and np.isclose(other.start, self.start)
-#             and np.isclose(other.stop, self.stop)
-#         ):
-#             return True
-#         else:
-#             return False
-
-#     def __ne__(self, other):
-#         return not self.__eq__(other)
-
-#     @property
-#     def start(self):
-#         """(float): the start time of the interval."""
-#         if self._start is None:
-#             raise RuntimeError("Start time is not yet assigned")
-#         return self._start
-
-#     @start.setter
-#     def start(self, val):
-#         if val < 0.0:
-#             raise ValueError("Negative start time is not valid")
-#         self._start = val
-
-#     @property
-#     def stop(self):
-#         """(float): the start time of the interval."""
-#         if self._stop is None:
-#             raise RuntimeError("Stop time is not yet assigned")
-#         return self._stop
-
-#     @stop.setter
-#     def stop(self, val):
-#         if val < 0.0:
-#             raise ValueError("Negative stop time is not valid")
-#         self._stop = val
-
-#     @property
-#     def first(self):
-#         """(int): the first sample of the interval."""
-#         if self._first is None:
-#             raise RuntimeError("First sample is not yet assigned")
-#         return self._first
-
-#     @first.setter
-#     def first(self, val):
-#         if val < 0:
-#             raise ValueError("Negative first sample is not valid")
-#         self._first = val
-
-#     @property
-#     def last(self):
-#         """(int): the first sample of the interval."""
-#         if self._last is None:
-#             raise RuntimeError("Last sample is not yet assigned")
-#         return self._last
-
-#     @last.setter
-#     def last(self, val):
-#         if val < 0:
-#             raise ValueError("Negative last sample is not valid")
-#         self._last = val
-
-#     @property
-#     def range(self):
-#         """(float): the number seconds in the interval."""
-#         b = self.start
-#         e = self.stop
-#         return e - b
-
-#     @property
-#     def samples(self):
-#         """(int): the number samples in the interval."""
-#         b = self.first
-#         e = self.last
-#         return e - b + 1
-
-
-# NOTE:  This class has basic (list-based) intersection and union support
-# (__and__, __or__).  If we ever get so many intervals in a list that this is a
-# performance bottleneck we could consider bringing in another external dependency on
-# the intervaltree package for faster operations.  However, such a problem likely
-# indicates that Intervals are not being used in their intended fashion (for fewer,
-# larger spans of time).
-
-
-# class IntervalList(Sequence):
-#     """An list of Intervals which supports logical operations.
-
-#     The timestamps define the valid local range of intervals.  When constructing
-#     from intervals, timespans, or samplespans, the inputs are truncated to the
-#     allowed range given by the timestamps.
-
-#     Args:
-#         timestamps (array):  Array of local sample times, required.
-#         intervals (list):  A list of Interval objects.
-#         timespans (list):  A list of tuples containing start and stop times.
-#         samplespans (list):  A list of tuples containing first and last (inclusive)
-#             sample ranges.
-
-#     """
-
-#     def __init__(self, timestamps, intervals=None, timespans=None, samplespans=None):
-#         self.timestamps = timestamps
-#         self._internal = list()
-#         if intervals is not None:
-#             if timespans is not None or samplespans is not None:
-#                 raise RuntimeError(
-#                     "If constructing from intervals, other spans should be None"
-#                 )
-#             timespans = [(x.start, x.stop) for x in intervals]
-#             indices = self._find_indices(timespans)
-#             self._internal = [
-#                 Interval(
-#                     start=self.timestamps[x[0]],
-#                     stop=self.timestamps[x[1]],
-#                     first=x[0],
-#                     last=x[1],
-#                 )
-#                 for x in indices
-#             ]
-#         else:
-#             if timespans is not None:
-#                 if samplespans is not None:
-#                     raise RuntimeError(
-#                         "Cannot construct from both time and sample spans"
-#                     )
-#                 if len(timespans) == 0:
-#                     self._internal = list()
-#                 else:
-#                     # Construct intervals from time ranges
-#                     for i in range(len(timespans) - 1):
-#                         if timespans[i][1] > timespans[i + 1][0]:
-#                             raise RuntimeError("Timespans must be sorted and disjoint")
-#                     indices = self._find_indices(timespans)
-#                     self._internal = [
-#                         Interval(
-#                             start=self.timestamps[x[0]],
-#                             stop=self.timestamps[x[1]],
-#                             first=x[0],
-#                             last=x[1],
-#                         )
-#                         for x in indices
-#                     ]
-#             else:
-#                 if samplespans is None:
-#                     raise RuntimeError(
-#                         "Must specify intervals, timespans, or samplespans"
-#                     )
-#                 if len(samplespans) == 0:
-#                     self._internal = list()
-#                 else:
-#                     # Construct intervals from sample ranges
-#                     for i in range(len(samplespans) - 1):
-#                         if samplespans[i][1] >= samplespans[i + 1][0]:
-#                             raise RuntimeError(
-#                                 "Sample spans must be sorted and disjoint"
-#                             )
-#                     self._internal = list()
-#                     for first, last in samplespans:
-#                         if last < 0 or first >= len(self.timestamps):
-#                             continue
-#                         if first < 0:
-#                             first = 0
-#                         if last >= len(self.timestamps):
-#                             last = len(self.timestamps) - 1
-#                         self._internal.append(
-#                             Interval(
-#                                 start=timestamps[first],
-#                                 stop=timestamps[last],
-#                                 first=first,
-#                                 last=last,
-#                             )
-#                         )
-
-#     def _find_indices(self, timespans):
-#         start_indx = np.searchsorted(
-#             self.timestamps, [x[0] for x in timespans], side="left"
-#         )
-#         stop_indx = np.searchsorted(
-#             self.timestamps, [x[1] for x in timespans], side="right"
-#         )
-#         stop_indx -= 1
-#         # Remove accidental overlap caused by timespan boundary occurring
-#         # exactly over a time stamp.
-#         for i in range(start_indx.size - 1):
-#             if stop_indx[i] == start_indx[i + 1]:
-#                 stop_indx[i] -= 1
-#         out = list()
-#         for start, stop in zip(start_indx, stop_indx):
-#             if stop < 0 or start >= len(self.timestamps):
-#                 continue
-#             out.append((start, stop))
-#         return out
-
-#     def __getitem__(self, key):
-#         return self._internal[key]
-
-#     def __delitem__(self, key):
-#         del self._internal[key]
-
-#     def __contains__(self, item):
-#         for ival in self._internal:
-#             if ival == item:
-#                 return True
-#         return False
-
-#     def __iter__(self):
-#         return iter(self._internal)
-
-#     def __len__(self):
-#         return len(self._internal)
-
-#     def __repr__(self):
-#         s = "["
-#         if len(self._internal) > 1:
-#             for it in self._internal[0:-1]:
-#                 s += str(it)
-#                 s += ", "
-#         if len(self._internal) > 0:
-#             s += str(self._internal[-1])
-#         s += "]"
-#         return s
-
-#     def __eq__(self, other):
-#         if len(self._internal) != len(other):
-#             return False
-#         if len(self.timestamps) != len(other.timestamps):
-#             return False
-#         if not np.isclose(self.timestamps[0], other.timestamps[0]) or not np.isclose(
-#             self.timestamps[-1], other.timestamps[-1]
-#         ):
-#             return False
-#         for s, o in zip(self._internal, other):
-#             if s != o:
-#                 return False
-#         return True
-
-#     def __ne__(self, other):
-#         return not self.__eq__(other)
-
-#     def simplify(self):
-#         if len(self._internal) == 0:
-#             return
-#         propose = list()
-#         first = self._internal[0].first
-#         last = self._internal[0].last
-#         for i in range(1, len(self._internal)):
-#             cur_first = self._internal[i].first
-#             cur_last = self._internal[i].last
-#             if cur_first == last + 1:
-#                 # This interval is contiguous with the previous one
-#                 last = cur_last
-#             else:
-#                 # There is a gap
-#                 propose.append(
-#                     Interval(
-#                         first=first,
-#                         last=last,
-#                         start=self.timestamps[first],
-#                         stop=self.timestamps[last],
-#                     )
-#                 )
-#                 first = cur_first
-#                 last = cur_last
-#         propose.append(
-#             Interval(
-#                 first=first,
-#                 last=last,
-#                 start=self.timestamps[first],
-#                 stop=self.timestamps[last],
-#             )
-#         )
-#         if len(propose) < len(self._internal):
-#             # Need to update
-#             self._internal = propose
-
-#     def __invert__(self):
-#         if len(self._internal) == 0:
-#             return
-#         neg = list()
-#         # Handle range before first interval
-#         if not np.isclose(self.timestamps[0], self._internal[0].start):
-#             last = self._internal[0].first - 1
-#             neg.append(
-#                 Interval(
-#                     start=self.timestamps[0],
-#                     stop=self.timestamps[last],
-#                     first=0,
-#                     last=last,
-#                 )
-#             )
-#         for i in range(len(self._internal) - 1):
-#             # Handle gaps between intervals
-#             cur_last = self._internal[i].last
-#             next_first = self._internal[i + 1].first
-#             if next_first != cur_last + 1:
-#                 # There are some samples in between
-#                 neg.append(
-#                     Interval(
-#                         start=self.timestamps[cur_last + 1],
-#                         stop=self.timestamps[next_first - 1],
-#                         first=cur_last + 1,
-#                         last=next_first - 1,
-#                     )
-#                 )
-#         # Handle range after last interval
-#         if not np.isclose(self.timestamps[-1], self._internal[-1].stop):
-#             first = self._internal[-1].last + 1
-#             neg.append(
-#                 Interval(
-#                     start=self.timestamps[first],
-#                     stop=self.timestamps[-1],
-#                     first=first,
-#                     last=len(self.timestamps) - 1,
-#                 )
-#             )
-#         return IntervalList(self.timestamps, intervals=neg)
-
-#     def __and__(self, other):
-#         if len(self.timestamps) != len(other.timestamps):
-#             raise RuntimeError(
-#                 "Cannot do AND operation on intervals with different timestamps"
-#             )
-#         if not np.isclose(self.timestamps[0], other.timestamps[0]) or not np.isclose(
-#             self.timestamps[-1], other.timestamps[-1]
-#         ):
-#             raise RuntimeError(
-#                 "Cannot do AND operation on intervals with different timestamps"
-#             )
-#         if len(self._internal) == 0 or len(other) == 0:
-#             return IntervalList(self.timestamps, intervals=list())
-#         result = list()
-#         curself = 0
-#         curother = 0
-
-#         # Walk both sequences, building up the intersection.
-#         while (curself < len(self._internal)) and (curother < len(other)):
-#             low = max(self._internal[curself].first, other[curother].first)
-#             high = min(self._internal[curself].last, other[curother].last)
-#             if low <= high:
-#                 result.append(
-#                     Interval(
-#                         first=low,
-#                         last=high,
-#                         start=self.timestamps[low],
-#                         stop=self.timestamps[high],
-#                     )
-#                 )
-#             if self._internal[curself].last < other[curother].last:
-#                 curself += 1
-#             else:
-#                 curother += 1
-
-#         result = IntervalList(self.timestamps, intervals=result)
-#         return result
-
-#     def __or__(self, other):
-#         if len(self.timestamps) != len(other.timestamps):
-#             raise RuntimeError(
-#                 "Cannot do OR operation on intervals with different timestamps"
-#             )
-#         if not np.isclose(self.timestamps[0], other.timestamps[0]) or not np.isclose(
-#             self.timestamps[-1], other.timestamps[-1]
-#         ):
-#             raise RuntimeError(
-#                 "Cannot do OR operation on intervals with different timestamps"
-#             )
-#         if len(self._internal) == 0:
-#             return IntervalList(self.timestamps, intervals=other)
-#         elif len(other) == 0:
-#             return IntervalList(self.timestamps, intervals=self._internal)
-
-#         result = list()
-#         res_first = None
-#         res_last = None
-#         curself = 0
-#         curother = 0
-
-#         # Walk both sequences.
-#         done_self = False
-#         done_other = False
-#         while (not done_self) or (not done_other):
-#             next = None
-#             if done_self:
-#                 next = other[curother]
-#                 curother += 1
-#             elif done_other:
-#                 next = self._internal[curself]
-#                 curself += 1
-#             else:
-#                 if self._internal[curself].first < other[curother].first:
-#                     next = self._internal[curself]
-#                     curself += 1
-#                 else:
-#                     next = other[curother]
-#                     curother += 1
-#             if curself >= len(self._internal):
-#                 done_self = True
-#             if curother >= len(other):
-#                 done_other = True
-
-#             if res_first is None:
-#                 res_first = next.first
-#                 res_last = next.last
-#             else:
-#                 # We use '<' here instead of '<=', so that intervals which are next to
-#                 # each other (but not overlapping) are not combined.  If the combination
-#                 # is desired, the simplify() method can be used.
-#                 if next.first < res_last + 1:
-#                     # We overlap last interval
-#                     if next.last > res_last:
-#                         # This interval extends beyond the last interval
-#                         res_last = next.last
-#                 else:
-#                     # We have a break, close out previous interval and start a new one
-#                     result.append(
-#                         Interval(
-#                             first=res_first,
-#                             last=res_last,
-#                             start=self.timestamps[res_first],
-#                             stop=self.timestamps[res_last],
-#                         )
-#                     )
-#                     res_first = next.first
-#                     res_last = next.last
-#         # Close out final interval
-#         result.append(
-#             Interval(
-#                 first=res_first,
-#                 last=res_last,
-#                 start=self.timestamps[res_first],
-#                 stop=self.timestamps[res_last],
-#             )
-#         )
-
-#         result = IntervalList(self.timestamps, intervals=result)
-#         return result
-
-
-class IntervalList(Sequence):
-=======
 def build_interval_dtype():
     dtdbl = np.dtype("double")
     dtll = np.dtype("longlong")
@@ -553,7 +52,6 @@
 
 
 class IntervalList(Sequence, AcceleratorObject):
->>>>>>> 4daadb35
     """An list of Intervals which supports logical operations.
 
     The timestamps define the valid local range of intervals.  When constructing
@@ -584,20 +82,12 @@
                     for x in indices
                 ],
                 dtype=interval_dtype,
-<<<<<<< HEAD
-            )
-=======
             ).view(np.recarray)
->>>>>>> 4daadb35
         elif timespans is not None:
             if samplespans is not None:
                 raise RuntimeError("Cannot construct from both time and sample spans")
             if len(timespans) == 0:
-<<<<<<< HEAD
-                self.data = np.zeros(0, dtype=interval_dtype)
-=======
                 self.data = np.zeros(0, dtype=interval_dtype).view(np.recarray)
->>>>>>> 4daadb35
             else:
                 # Construct intervals from time ranges
                 for i in range(len(timespans) - 1):
@@ -610,17 +100,10 @@
                         for x in indices
                     ],
                     dtype=interval_dtype,
-<<<<<<< HEAD
-                )
-        elif samplespans is not None:
-            if len(samplespans) == 0:
-                self.data = np.zeros(0, dtype=interval_dtype)
-=======
                 ).view(np.recarray)
         elif samplespans is not None:
             if len(samplespans) == 0:
                 self.data = np.zeros(0, dtype=interval_dtype).view(np.recarray)
->>>>>>> 4daadb35
             else:
                 # Construct intervals from sample ranges
                 for i in range(len(samplespans) - 1):
@@ -635,13 +118,6 @@
                     if last >= len(self.timestamps):
                         last = len(self.timestamps) - 1
                     builder.append((timestamps[first], timestamps[last], first, last))
-<<<<<<< HEAD
-                self.data = np.array(builder, dtype=interval_dtype)
-        else:
-            # No data yet
-            self.data = np.zeros(0, dtype=interval_dtype)
-        self.jax = None
-=======
                 self.data = np.array(builder, dtype=interval_dtype).view(np.recarray)
         else:
             # No data yet
@@ -649,7 +125,6 @@
         self.jax = None
         # This is for the AcceleratorObject mixin class
         self._accel_used = False
->>>>>>> 4daadb35
 
     def _find_indices(self, timespans):
         start_indx = np.searchsorted(
@@ -703,13 +178,9 @@
         ):
             return False
         for s, o in zip(self.data, other):
-<<<<<<< HEAD
-            if s != o:
-=======
             if s.first != o.first:
                 return False
             if s.last != o.last:
->>>>>>> 4daadb35
                 return False
         return True
 
@@ -720,35 +191,17 @@
         if len(self.data) == 0:
             return
         propose = list()
-<<<<<<< HEAD
-        first = self.data[0]["first"]
-        last = self.data[0]["last"]
-        for i in range(1, len(self.data)):
-            cur_first = self.data[i]["first"]
-            cur_last = self.data[i]["last"]
-=======
         first = self.data[0].first
         last = self.data[0].last
         for i in range(1, len(self.data)):
             cur_first = self.data[i].first
             cur_last = self.data[i].last
->>>>>>> 4daadb35
             if cur_first == last + 1:
                 # This interval is contiguous with the previous one
                 last = cur_last
             else:
                 # There is a gap
                 propose.append(
-<<<<<<< HEAD
-                    (first, last, self.timestamps[first], self.timestamps[last])
-                )
-                first = cur_first
-                last = cur_last
-        propose.append((first, last, self.timestamps[first], self.timestamps[last]))
-        if len(propose) < len(self.data):
-            # Need to update
-            self.data = np.array(propose, dtype=interval_dtype)
-=======
                     (self.timestamps[first], self.timestamps[last], first, last)
                 )
                 first = cur_first
@@ -757,22 +210,12 @@
         if len(propose) < len(self.data):
             # Need to update
             self.data = np.array(propose, dtype=interval_dtype).view(np.recarray)
->>>>>>> 4daadb35
 
     def __invert__(self):
         if len(self.data) == 0:
             return
         neg = list()
         # Handle range before first interval
-<<<<<<< HEAD
-        if not np.isclose(self.timestamps[0], self.data[0]["start"]):
-            last = self.data[0]["first"] - 1
-            neg.append((self.timestamps[0], self.timestamps[last], 0, last))
-        for i in range(len(self.data) - 1):
-            # Handle gaps between intervals
-            cur_last = self.data[i]["last"]
-            next_first = self.data[i + 1]["first"]
-=======
         if not np.isclose(self.timestamps[0], self.data[0].start):
             last = self.data[0].first - 1
             neg.append((self.timestamps[0], self.timestamps[last], 0, last))
@@ -780,7 +223,6 @@
             # Handle gaps between intervals
             cur_last = self.data[i].last
             next_first = self.data[i + 1].first
->>>>>>> 4daadb35
             if next_first != cur_last + 1:
                 # There are some samples in between
                 neg.append(
@@ -792,13 +234,8 @@
                     )
                 )
         # Handle range after last interval
-<<<<<<< HEAD
-        if not np.isclose(self.timestamps[-1], self.data[-1]["stop"]):
-            first = self.data[-1]["last"] + 1
-=======
         if not np.isclose(self.timestamps[-1], self.data[-1].stop):
             first = self.data[-1].last + 1
->>>>>>> 4daadb35
             neg.append(
                 (
                     self.timestamps[first],
@@ -808,12 +245,8 @@
                 )
             )
         return IntervalList(
-<<<<<<< HEAD
-            self.timestamps, intervals=np.array(neg, dtype=interval_dtype)
-=======
             self.timestamps,
             intervals=np.array(neg, dtype=interval_dtype).view(np.recarray),
->>>>>>> 4daadb35
         )
 
     def __and__(self, other):
@@ -835,30 +268,18 @@
 
         # Walk both sequences, building up the intersection.
         while (curself < len(self.data)) and (curother < len(other)):
-<<<<<<< HEAD
-            low = max(self.data[curself]["first"], other[curother]["first"])
-            high = min(self.data[curself]["last"], other[curother]["last"])
-            if low <= high:
-                result.append((low, high, self.timestamps[low], self.timestamps[high]))
-            if self.data[curself]["last"] < other[curother]["last"]:
-=======
             low = max(self.data[curself].first, other[curother].first)
             high = min(self.data[curself].last, other[curother].last)
             if low <= high:
                 result.append((self.timestamps[low], self.timestamps[high], low, high))
             if self.data[curself].last < other[curother].last:
->>>>>>> 4daadb35
                 curself += 1
             else:
                 curother += 1
 
         return IntervalList(
-<<<<<<< HEAD
-            self.timestamps, intervals=np.array(result, dtype=interval_dtype)
-=======
             self.timestamps,
             intervals=np.array(result, dtype=interval_dtype).view(np.recarray),
->>>>>>> 4daadb35
         )
 
     def __or__(self, other):
@@ -895,11 +316,7 @@
                 next = self.data[curself]
                 curself += 1
             else:
-<<<<<<< HEAD
-                if self.data[curself]["first"] < other[curother]["first"]:
-=======
                 if self.data[curself].first < other[curother].first:
->>>>>>> 4daadb35
                     next = self.data[curself]
                     curself += 1
                 else:
@@ -926,111 +343,16 @@
                     # We have a break, close out previous interval and start a new one
                     result.append(
                         (
-<<<<<<< HEAD
-                            res_first,
-                            res_last,
-                            self.timestamps[res_first],
-                            self.timestamps[res_last],
-=======
                             self.timestamps[res_first],
                             self.timestamps[res_last],
                             res_first,
                             res_last,
->>>>>>> 4daadb35
                         )
                     )
                     res_first = next["first"]
                     res_last = next["last"]
         # Close out final interval
         result.append(
-<<<<<<< HEAD
-            (res_first, res_last, self.timestamps[res_first], self.timestamps[res_last])
-        )
-
-        return IntervalList(
-            self.timestamps, intervals=np.array(result, dtype=interval_dtype)
-        )
-
-    def accel_present(self):
-        """Check if the data is present on the accelerator.
-
-        Returns:
-            (bool):  True if the data is present.
-
-        """
-        if not accel_enabled():
-            return False
-        elif len(self.data) == 0:
-            return False
-        else:
-            if use_accel_omp:
-                return accel_present(self.data)
-            elif use_accel_jax:
-                return accel_present(self.jax)
-            else:
-                return False
-
-    def accel_create(self):
-        """Create a copy of the data on the accelerator.
-
-        Returns:
-            None
-
-        """
-        if not accel_enabled():
-            return
-        accel_create(self.data)
-
-    def accel_update_device(self):
-        """Copy the data to the accelerator.
-
-        Returns:
-            None
-
-        """
-        if not accel_enabled():
-            return
-        if use_accel_omp and self.accel_present():
-            _ = accel_update_device(self.data)
-        elif use_accel_jax:
-            self.jax = accel_update_device(self.data)
-
-    def accel_update_host(self):
-        """Copy the data to the host.
-
-        Returns:
-            None
-
-        """
-        if not accel_enabled():
-            return
-        if not self.accel_present():
-            log = Logger.get()
-            msg = f"Interval list is not present on device, cannot update host"
-            log.error(msg)
-            raise RuntimeError(msg)
-        if use_accel_omp:
-            _ = accel_update_host(self.data)
-        elif use_accel_jax:
-            self.data = accel_update_host(self.jax)
-
-    def accel_delete(self):
-        """Delete the data from the accelerator.
-
-        Returns:
-            None
-
-        """
-        if not accel_enabled():
-            return
-        if not self.accel_present():
-            log = Logger.get()
-            msg = f"Interval list is not present on device, cannot delete"
-            log.error(msg)
-            raise RuntimeError(msg)
-        if use_accel_omp:
-            accel_delete(self.data)
-=======
             (self.timestamps[res_first], self.timestamps[res_last], res_first, res_last)
         )
 
@@ -1071,7 +393,6 @@
     def _accel_delete(self):
         if use_accel_omp:
             accel_data_delete(self.data)
->>>>>>> 4daadb35
         elif use_accel_jax:
             del self.jax
             self.jax = None
@@ -1081,11 +402,7 @@
 def regular_intervals(n, start, first, rate, duration, gap):
     """Function to generate regular intervals with gaps.
 
-<<<<<<< HEAD
-    This creates a raw numpy array of interval dtype (*not* an IntervalList object,
-=======
     This creates a raw numpy array of interval_dtype (*not* an IntervalList object,
->>>>>>> 4daadb35
     which requires full timestamp information), given a start time/sample and time
     span for the interval and the gap in time between intervals.  The
     length of the interval and the total interval + gap are rounded down to the
@@ -1146,8 +463,4 @@
         istop = istart + ((dursamples - 1) * invrate)
         intervals.append((istart, istop, ifirst, ilast))
 
-<<<<<<< HEAD
-    return np.array(intervals, dtype=interval_dtype)
-=======
-    return np.array(intervals, dtype=interval_dtype).view(np.recarray)
->>>>>>> 4daadb35
+    return np.array(intervals, dtype=interval_dtype).view(np.recarray)