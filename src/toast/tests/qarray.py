--- conflicted
+++ resolved
@@ -5,11 +5,8 @@
 import numpy as np
 
 from .. import qarray as qa
-<<<<<<< HEAD
 from ..ops.jax_ops.qarray import mult as qa_mult
-=======
 from .mpi import MPITestCase
->>>>>>> c92547b6
 
 
 class QarrayTest(MPITestCase):
