--- conflicted
+++ resolved
@@ -6,26 +6,16 @@
 
 import healpy as hp
 import numpy as np
-import numpy.testing as nt
 from astropy import units as u
 
 from .. import ops as ops
 from .. import templates
 from ..accelerator import accel_enabled
-from ..noise import Noise
 from ..observation import default_values as defaults
-from ..pixels import PixelData, PixelDistribution
 from ..pixels_io import write_healpix_fits
-<<<<<<< HEAD
-
-from .._libtoast import accel_enabled
-
-from ._helpers import create_outdir, create_satellite_data, create_fake_sky
-=======
 from ..vis import set_matplotlib_backend
 from ._helpers import create_fake_sky, create_outdir, create_satellite_data
 from .mpi import MPITestCase
->>>>>>> c92547b6
 
 
 class MapmakerTest(MPITestCase):
@@ -35,11 +25,7 @@
         np.random.seed(123456)
         # We want to hold the number of observations fixed, so that we can compare
         # results across different concurrencies.
-<<<<<<< HEAD
-        self.total_obs = 2
-=======
         self.total_obs = 8
->>>>>>> c92547b6
         self.obs_per_group = self.total_obs
         if self.comm is not None and self.comm.size >= 2:
             self.obs_per_group = self.total_obs // 2
@@ -386,30 +372,6 @@
             set_matplotlib_backend()
             import matplotlib.pyplot as plt
 
-<<<<<<< HEAD
-            # Compare destriped TOD
-
-            for ob in data.obs:
-                for det in ob.local_detectors:
-                    input_signal = ob.detdata["signal"][det]
-                    madam_signal = ob.detdata["madam_cleaned"][det]
-                    toast_signal = ob.detdata["toastmap_cleaned"][det]
-                    madam_base = input_signal - madam_signal
-                    toast_base = input_signal - toast_signal
-                    diff_base = madam_base - toast_base
-
-                    print(f"TOAST baseline rms = {np.std(toast_base)}")
-                    print(f"MADAM baseline rms = {np.std(madam_base)}")
-
-                    if not np.allclose(toast_base, madam_base, rtol=0.01):
-                        print(
-                            f"FAIL: {det} diff : PtP = {np.ptp(diff_base)}, "
-                            f"mean = {np.mean(diff_base)}"
-                        )
-                        fail = True
-
-=======
->>>>>>> c92547b6
             # Compare hit maps
 
             toast_hits = hp.read_map(toast_hit_path, field=None, nest=True)
