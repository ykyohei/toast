
// Copyright (c) 2015-2020 by the parties listed in the AUTHORS file.
// All rights reserved.  Use of this source code is governed by
// a BSD-style license that can be found in the LICENSE file.

#include <common.hpp>

// FIXME: we could use configure checks to detect whether we are on a 64bit
// system and whether "l" and "L" are equivalent to "q" and "Q".

template <>
std::vector <char> align_format <int8_t> () {
    return std::vector <char> ({'b'});
}

template <>
std::vector <char> align_format <int16_t> () {
    return std::vector <char> ({'h'});
}

template <>
std::vector <char> align_format <int32_t> () {
    return std::vector <char> ({'i'});
}

template <>
std::vector <char> align_format <int64_t> () {
    return std::vector <char> ({'q', 'l'});
}

template <>
std::vector <char> align_format <uint8_t> () {
    return std::vector <char> ({'B'});
}

template <>
std::vector <char> align_format <uint16_t> () {
    return std::vector <char> ({'H'});
}

template <>
std::vector <char> align_format <uint32_t> () {
    return std::vector <char> ({'I'});
}

template <>
std::vector <char> align_format <uint64_t> () {
    return std::vector <char> ({'Q', 'L'});
}

template <>
std::vector <char> align_format <float> () {
    return std::vector <char> ({'f'});
}

template <>
std::vector <char> align_format <double> () {
    return std::vector <char> ({'d'});
}

<<<<<<< HEAD


std::string get_format(std::string const & input) {
    // Machine endianness
    int32_t test = 1;
    bool little_endian = (*(int8_t*)&test == 1);

    std::string format = input;
    // Remove leading caret, if present.
    if (format.substr(0, 1) == "^") {
        format = input.substr(1, input.length() - 1);
    }

=======
std::string get_format(std::string const & input) {
    // Machine endianness
    int32_t test = 1;
    bool little_endian = (*(int8_t *)&test == 1);

    std::string format = input;

    // Remove leading caret, if present.
    if (format.substr(0, 1) == "^") {
        format = input.substr(1, input.length() - 1);
    }

>>>>>>> c92547b6
    std::string fmt = format;
    if (format.length() > 1) {
        // The format string includes endianness information or
        // is a compound type.
        std::string endianness = format.substr(0, 1);
        if (
<<<<<<< HEAD
            (endianness == ">"  &&  !little_endian)  ||
            (endianness == "<"  &&  little_endian)  ||
=======
            ((endianness == ">") &&  !little_endian)  ||
            ((endianness == "<") &&  little_endian)  ||
>>>>>>> c92547b6
            (endianness == "=")
        ) {
            fmt = format.substr(1, format.length() - 1);
        } else if (
<<<<<<< HEAD
            (endianness == ">"  &&  little_endian)  ||
            (endianness == "<"  &&  !little_endian)
=======
            ((endianness == ">") &&  little_endian)  ||
            ((endianness == "<") &&  !little_endian)
>>>>>>> c92547b6
        ) {
            auto log = toast::Logger::get();
            std::ostringstream o;
            o << "Object has different endianness than system- cannot use";
            log.error(o.str().c_str());
            throw std::runtime_error(o.str().c_str());
        }
    }
    return fmt;
}<|MERGE_RESOLUTION|>--- conflicted
+++ resolved
@@ -9,71 +9,67 @@
 // system and whether "l" and "L" are equivalent to "q" and "Q".
 
 template <>
-std::vector <char> align_format <int8_t> () {
-    return std::vector <char> ({'b'});
+std::vector<char> align_format<int8_t>()
+{
+    return std::vector<char>({'b'});
 }
 
 template <>
-std::vector <char> align_format <int16_t> () {
-    return std::vector <char> ({'h'});
+std::vector<char> align_format<int16_t>()
+{
+    return std::vector<char>({'h'});
 }
 
 template <>
-std::vector <char> align_format <int32_t> () {
-    return std::vector <char> ({'i'});
+std::vector<char> align_format<int32_t>()
+{
+    return std::vector<char>({'i'});
 }
 
 template <>
-std::vector <char> align_format <int64_t> () {
-    return std::vector <char> ({'q', 'l'});
+std::vector<char> align_format<int64_t>()
+{
+    return std::vector<char>({'q', 'l'});
 }
 
 template <>
-std::vector <char> align_format <uint8_t> () {
-    return std::vector <char> ({'B'});
+std::vector<char> align_format<uint8_t>()
+{
+    return std::vector<char>({'B'});
 }
 
 template <>
-std::vector <char> align_format <uint16_t> () {
-    return std::vector <char> ({'H'});
+std::vector<char> align_format<uint16_t>()
+{
+    return std::vector<char>({'H'});
 }
 
 template <>
-std::vector <char> align_format <uint32_t> () {
-    return std::vector <char> ({'I'});
+std::vector<char> align_format<uint32_t>()
+{
+    return std::vector<char>({'I'});
 }
 
 template <>
-std::vector <char> align_format <uint64_t> () {
-    return std::vector <char> ({'Q', 'L'});
+std::vector<char> align_format<uint64_t>()
+{
+    return std::vector<char>({'Q', 'L'});
 }
 
 template <>
-std::vector <char> align_format <float> () {
-    return std::vector <char> ({'f'});
+std::vector<char> align_format<float>()
+{
+    return std::vector<char>({'f'});
 }
 
 template <>
-std::vector <char> align_format <double> () {
-    return std::vector <char> ({'d'});
+std::vector<char> align_format<double>()
+{
+    return std::vector<char>({'d'});
 }
 
-<<<<<<< HEAD
-
-
-std::string get_format(std::string const & input) {
-    // Machine endianness
-    int32_t test = 1;
-    bool little_endian = (*(int8_t*)&test == 1);
-
-    std::string format = input;
-    // Remove leading caret, if present.
-    if (format.substr(0, 1) == "^") {
-        format = input.substr(1, input.length() - 1);
-    }
-
-=======
-std::string get_format(std::string const & input) {
+std::string get_format(std::string const &input)
+{
     // Machine endianness
     int32_t test = 1;
     bool little_endian = (*(int8_t *)&test == 1);
@@ -81,36 +77,28 @@
     std::string format = input;
 
     // Remove leading caret, if present.
-    if (format.substr(0, 1) == "^") {
+    if (format.substr(0, 1) == "^")
+    {
         format = input.substr(1, input.length() - 1);
     }
 
->>>>>>> c92547b6
     std::string fmt = format;
-    if (format.length() > 1) {
+    if (format.length() > 1)
+    {
         // The format string includes endianness information or
         // is a compound type.
         std::string endianness = format.substr(0, 1);
         if (
-<<<<<<< HEAD
-            (endianness == ">"  &&  !little_endian)  ||
-            (endianness == "<"  &&  little_endian)  ||
-=======
-            ((endianness == ">") &&  !little_endian)  ||
-            ((endianness == "<") &&  little_endian)  ||
->>>>>>> c92547b6
-            (endianness == "=")
-        ) {
+            ((endianness == ">") && !little_endian) ||
+            ((endianness == "<") && little_endian) ||
+            (endianness == "="))
+        {
             fmt = format.substr(1, format.length() - 1);
-        } else if (
-<<<<<<< HEAD
-            (endianness == ">"  &&  little_endian)  ||
-            (endianness == "<"  &&  !little_endian)
-=======
-            ((endianness == ">") &&  little_endian)  ||
-            ((endianness == "<") &&  !little_endian)
->>>>>>> c92547b6
-        ) {
+        }
+        else if (
+            ((endianness == ">") && little_endian) ||
+            ((endianness == "<") && !little_endian))
+        {
             auto log = toast::Logger::get();
             std::ostringstream o;
             o << "Object has different endianness than system- cannot use";
