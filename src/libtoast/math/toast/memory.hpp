/*
Copyright (c) 2015-2017 by the parties listed in the AUTHORS file.
All rights reserved.  Use of this source code is governed by 
a BSD-style license that can be found in the LICENSE file.
*/

#ifndef TOAST_MEMORY_HPP
#define TOAST_MEMORY_HPP

#pragma GCC diagnostic push
#pragma GCC diagnostic ignored "-Wattributes"

#if !defined(do_pragma)
#define do_pragma(x) _Pragma(#x)
#endif

#if defined(__GNUC__) && (defined(__x86_64__) || defined(__x86_64))
#   define attrib_aligned __attribute__((aligned (64)))
#   define attrib_assume_aligned __attribute__((assume_aligned(64)))
#else
#   define attrib_aligned __attribute__((aligned (64)))
#   define attrib_assume_aligned
#endif

namespace toast { namespace mem {

    // Byte alignment for SIMD.  This should work for all modern systems, 
    // including MIC
    static size_t const SIMD_ALIGN = 64;

    void * aligned_alloc ( size_t size, size_t align );
    void aligned_free ( void * ptr );
  
    template < typename T >
    class simd_allocator {

        public :

            // type definitions
            typedef T value_type;
            typedef T * pointer;
            typedef T const * const_pointer;
            typedef T & reference;
            typedef T const & const_reference;
            typedef std::size_t size_type;
            typedef std::ptrdiff_t difference_type;

            // rebind allocator to type U
            template < typename U >
            struct rebind {
                typedef simd_allocator < U > other;
            };

            // return address of values
            pointer address ( reference value ) const {
                return &value;
            }

            const_pointer address ( const_reference value ) const {
                return &value;
            }

            simd_allocator ( ) throw() { }

            simd_allocator ( simd_allocator const & ) throw() { }

            template < typename U >
            simd_allocator ( simd_allocator < U > const & ) throw() { }

            ~simd_allocator ( ) throw() { }

            // return maximum number of elements that can be allocated
            size_type max_size() const throw() {
                return std::numeric_limits < std::size_t > :: max() / sizeof(T);
            }

            // allocate but don't initialize num elements of type T
            pointer allocate ( size_type const num, const void *hint=0 ) {
                pointer align_ptr = static_cast < pointer > ( aligned_alloc ( num * sizeof(T), SIMD_ALIGN ) );
                return align_ptr;
            }

            // initialize elements of allocated storage p with value value
            void construct ( pointer p, T const & value ) {
                // initialize memory with placement new
                new ( static_cast < void * > (p) ) T(value);
            }

            // destroy elements of initialized storage p
            void destroy ( pointer p ) {
                // destroy objects by calling their destructor
                p->~T();
            }

            // deallocate storage p of deleted elements
            void deallocate ( pointer p, size_type num ) {
                aligned_free ( static_cast < void * > (p) );
            }

    };

    // return that all specializations of this allocator are interchangeable
    template < typename T1, class T2 >
    bool operator == ( simd_allocator < T1 > const &, simd_allocator < T2 > const & ) throw() {
        return true;
    }

    template < typename T1, class T2 >
    bool operator != ( simd_allocator < T1 > const &, simd_allocator < T2 > const & ) throw() {
        return false;
    }

    //========================================================================//
    // cleaner version of:
    //     double* var = static_cast<double*>(toast::mem::aligned_alloc(
    //              n * sizeof(double), toast::mem::SIMD_ALIGN ) );

    template <typename _Tp>
    _Tp* simd_alloc(size_t n)
    {
        return static_cast<_Tp*>(toast::mem::aligned_alloc(n * sizeof(_Tp),
                                                           toast::mem::SIMD_ALIGN));
    }

    //========================================================================//
    // template class for memory-aligned c-style array with internal
    // allocation and deallocation
    template <typename _Tp>
    class simd_array
    {
    public:
        typedef std::size_t size_type;

#if defined(__INTEL_COMPILER) && (defined(__x86_64__) || defined(__x86_64))
        typedef _Tp* __attribute__((align_value(64))) _Tptr;
#else
        typedef _Tp* _Tptr;
#endif

    public:
        simd_array()
        : m_data(nullptr)
        { }

        simd_array(size_type _n)
        : m_data(toast::mem::simd_alloc<_Tp>(_n))
        { }

        simd_array(size_type _n, const _Tp& _init)
        : m_data(toast::mem::simd_alloc<_Tp>(_n))
        {
            for(size_type i = 0; i < _n; ++i)
                m_data[i] = _init;
        }

        ~simd_array() { toast::mem::aligned_free(m_data); }

        // conversion function to const _Tp*
        //operator const _Tptr() const attrib_assume_aligned
        //{ return m_data; }

        // conversion function to _Tp*
        operator _Tptr() attrib_assume_aligned
        { return m_data; }

<<<<<<< HEAD
=======
        //_Tp& operator [](const size_type& i) { return m_data[i]; }
        //const _Tp& operator [](const size_type& i) const { return m_data[i]; }

>>>>>>> b8c941b3
        simd_array& operator=(const simd_array& rhs)
        {
            if(this != &rhs)
            {
                if(m_data)
                    toast::mem::aligned_free(m_data);
                m_data = static_cast<_Tp*>(rhs.m_data);
                // otherwise will be deleted
                const_cast<simd_array&>(rhs).m_data = nullptr;
            }
            return *this;
        }

    private:
        _Tp* m_data;

    } attrib_aligned;

    //========================================================================//

} }

#pragma GCC diagnostic pop

#endif
<|MERGE_RESOLUTION|>--- conflicted
+++ resolved
@@ -155,20 +155,10 @@
 
         ~simd_array() { toast::mem::aligned_free(m_data); }
 
-        // conversion function to const _Tp*
-        //operator const _Tptr() const attrib_assume_aligned
-        //{ return m_data; }
-
         // conversion function to _Tp*
         operator _Tptr() attrib_assume_aligned
         { return m_data; }
 
-<<<<<<< HEAD
-=======
-        //_Tp& operator [](const size_type& i) { return m_data[i]; }
-        //const _Tp& operator [](const size_type& i) const { return m_data[i]; }
-
->>>>>>> b8c941b3
         simd_array& operator=(const simd_array& rhs)
         {
             if(this != &rhs)
